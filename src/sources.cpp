--- conflicted
+++ resolved
@@ -95,15 +95,10 @@
 // (1/\sqrt{2*pi}) \int e^{i\omega t} G(t) dt
 // where G(t) is the *current* envelope, i.e. the time derivative
 // of the dipole envelope
-<<<<<<< HEAD
-std::complex<double> gaussian_src_time::fourier_transform(const double omega)
-{ double omega0=2.0*pi*freq;
-=======
 std::complex<double> gaussian_src_time::fourier_transform(const double f)
 {
   double omega=2.0*pi*f;
   double omega0=2.0*pi*freq;
->>>>>>> d4bb82f6
   double delta=(omega-omega0)*width;
   return width * polar(1.0,omega*peak_time) * exp(-0.5*delta*delta);
 }
