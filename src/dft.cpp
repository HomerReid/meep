--- conflicted
+++ resolved
@@ -687,13 +687,8 @@
 cdouble dft_chunk::process_dft_component(int rank, direction *ds, ivec min_corner, ivec max_corner,
                                          int num_freq, h5file *file, double *buffer, int reim,
                                          cdouble *field_array, void *mode1_data, void *mode2_data,
-<<<<<<< HEAD
-                                         int ic_conjugate, bool retain_interp_weights, fields *parent)
-{
-=======
                                          int ic_conjugate, bool retain_interp_weights,
                                          fields *parent) {
->>>>>>> 7bf065cf
 
   /*****************************************************************/
   /* compute the size of the chunk we own and its strides etc.     */
@@ -751,24 +746,12 @@
   vec rshift(shift * (0.5 * fc->gv.inva));
   int chunk_idx = 0;
   cdouble integral = 0.0;
-<<<<<<< HEAD
-  component c_conjugate = (component)(ic_conjugate>=0 ? ic_conjugate : -ic_conjugate);
-=======
   component c_conjugate = (component)(ic_conjugate >= 0 ? ic_conjugate : -ic_conjugate);
->>>>>>> 7bf065cf
   LOOP_OVER_IVECS(fc->gv, is, ie, idx) {
     IVEC_LOOP_LOC(fc->gv, loc);
     loc = S.transform(loc, sn) + rshift;
     double w = IVEC_LOOP_WEIGHT(s0, s1, e0, e1, dV0 + dV1 * loop_i2);
     double interp_w = retain_interp_weights ? IVEC_LOOP_WEIGHT(s0i, s1i, e0i, e1i, 1.0) : 1.0;
-
-<<<<<<< HEAD
-    cdouble dft_val = (   c_conjugate==NO_COMPONENT ? w
-                        : c_conjugate==Dielectric   ? parent->get_eps(loc)
-                        : c_conjugate==Permeability ? parent->get_mu(loc)
-                        : dft[Nomega * (chunk_idx++) + num_freq] / stored_weight
-                      );
-=======
     cdouble dft_val = (c_conjugate == NO_COMPONENT
                            ? w
                            : c_conjugate == Dielectric
@@ -776,7 +759,6 @@
                                  : c_conjugate == Permeability
                                        ? parent->get_mu(loc)
                                        : dft[Nomega * (chunk_idx++) + num_freq] / stored_weight);
->>>>>>> 7bf065cf
     if (include_dV_and_interp_weights) dft_val /= (sqrt_dV_and_interp_weights ? sqrt(w) : w);
 
     cdouble mode1val = 0.0, mode2val = 0.0;
@@ -863,33 +845,19 @@
 /***************************************************************/
 cdouble fields::process_dft_component(dft_chunk **chunklists, int num_chunklists, int num_freq,
                                       component c, const char *HDF5FileName, cdouble **pfield_array,
-<<<<<<< HEAD
-                                      int *array_rank, size_t *array_dims, direction *array_dirs, void *mode1_data,
-                                      void *mode2_data, component c_conjugate,
-=======
                                       int *array_rank, size_t *array_dims, direction *array_dirs,
                                       void *mode1_data, void *mode2_data, component c_conjugate,
->>>>>>> 7bf065cf
                                       bool *first_component, bool retain_interp_weights) {
 
   /***************************************************************/
   /***************************************************************/
   /***************************************************************/
-<<<<<<< HEAD
-  int ic_conjugate = (int) c_conjugate;
-  if (component_index(c)==-1)
-   { ic_conjugate = -((int)c);
-     num_chunklists=1;
-     c=chunklists[0]->c;
-   }
-=======
   int ic_conjugate = (int)c_conjugate;
   if (component_index(c) == -1) {
     ic_conjugate = -((int)c);
     num_chunklists = 1;
     c = chunklists[0]->c;
   }
->>>>>>> 7bf065cf
 
   /***************************************************************/
   /* get statistics on the volume slice **************************/
@@ -972,15 +940,9 @@
     for (int ncl = 0; ncl < num_chunklists; ncl++)
       for (dft_chunk *chunk = chunklists[ncl]; chunk; chunk = chunk->next_in_dft)
         if (chunk->c == c)
-<<<<<<< HEAD
-          overlap +=
-              chunk->process_dft_component(rank, ds, min_corner, max_corner, num_freq, file, buffer,
-                                           reim, field_array, mode1_data, mode2_data, ic_conjugate, retain_interp_weights, this);
-=======
           overlap += chunk->process_dft_component(rank, ds, min_corner, max_corner, num_freq, file,
                                                   buffer, reim, field_array, mode1_data, mode2_data,
                                                   ic_conjugate, retain_interp_weights, this);
->>>>>>> 7bf065cf
 
     if (HDF5FileName) {
       file->done_writing_chunks();
@@ -1019,12 +981,8 @@
 /***************************************************************/
 cdouble *collapse_array(cdouble *array, int *rank, size_t dims[3], direction dirs[3], volume where);
 
-<<<<<<< HEAD
-cdouble *fields::get_dft_array(dft_flux flux, component c, int num_freq, int *rank, size_t dims[3]) {
-=======
 cdouble *fields::get_dft_array(dft_flux flux, component c, int num_freq, int *rank,
                                size_t dims[3]) {
->>>>>>> 7bf065cf
   dft_chunk *chunklists[2];
   chunklists[0] = flux.E;
   chunklists[1] = flux.H;
@@ -1034,12 +992,8 @@
   return collapse_array(array, rank, dims, dirs, flux.where);
 }
 
-<<<<<<< HEAD
-cdouble *fields::get_dft_array(dft_force force, component c, int num_freq, int *rank, size_t dims[3]) {
-=======
 cdouble *fields::get_dft_array(dft_force force, component c, int num_freq, int *rank,
                                size_t dims[3]) {
->>>>>>> 7bf065cf
   dft_chunk *chunklists[3];
   chunklists[0] = force.offdiag1;
   chunklists[1] = force.offdiag2;
@@ -1050,12 +1004,8 @@
   return collapse_array(array, rank, dims, dirs, force.where);
 }
 
-<<<<<<< HEAD
-cdouble *fields::get_dft_array(dft_near2far n2f, component c, int num_freq, int *rank, size_t dims[3]) {
-=======
 cdouble *fields::get_dft_array(dft_near2far n2f, component c, int num_freq, int *rank,
                                size_t dims[3]) {
->>>>>>> 7bf065cf
   dft_chunk *chunklists[1];
   chunklists[0] = n2f.F;
   cdouble *array;
@@ -1064,12 +1014,8 @@
   return collapse_array(array, rank, dims, dirs, n2f.where);
 }
 
-<<<<<<< HEAD
-cdouble *fields::get_dft_array(dft_fields fdft, component c, int num_freq, int *rank, size_t dims[3]) {
-=======
 cdouble *fields::get_dft_array(dft_fields fdft, component c, int num_freq, int *rank,
                                size_t dims[3]) {
->>>>>>> 7bf065cf
   dft_chunk *chunklists[1];
   chunklists[0] = fdft.chunks;
   cdouble *array;
@@ -1099,12 +1045,7 @@
   // in which case those processes will think NumFreqs==0.
   bool have_empty_dims = false;
   LOOP_OVER_DIRECTIONS(dft_volume.dim, d)
-<<<<<<< HEAD
-   if (dft_volume.in_direction(d)!=0.0)
-    have_empty_dims = true;
-=======
   if (dft_volume.in_direction(d) != 0.0) have_empty_dims = true;
->>>>>>> 7bf065cf
 
   h5file *file = 0;
   if (have_empty_dims && am_master()) {
@@ -1130,11 +1071,7 @@
         if (rank > 0 && am_master()) {
           array = collapse_array(array, &rank, dims, dirs, dft_volume);
           if (rank == 0) abort("%s:%i: internal error", __FILE__, __LINE__);
-<<<<<<< HEAD
-          size_t array_size = dims[0] * (rank==1 ? dims[1] : 1);
-=======
           size_t array_size = dims[0] * (rank >= 2 ? dims[1] * (rank == 3 ? dims[2] : 1) : 1);
->>>>>>> 7bf065cf
           double *real_array = new double[array_size];
           if (!real_array) abort("%s:%i:out of memory(%lu)", __FILE__, __LINE__, array_size);
           for (int reim = 0; reim < 2; reim++) {
