/* Copyright (C) 2005-2019 Massachusetts Institute of Technology
%
%  This program is free software; you can redistribute it and/or modify
%  it under the terms of the GNU General Public License as published by
%  the Free Software Foundation; either version 2, or (at your option)
%  any later version.
%
%  This program is distributed in the hope that it will be useful,
%  but WITHOUT ANY WARRANTY; without even the implied warranty of
%  MERCHANTABILITY or FITNESS FOR A PARTICULAR PURPOSE.  See the
%  GNU General Public License for more details.
%
%  You should have received a copy of the GNU General Public License
%  along with this program; if not, write to the Free Software Foundation,
%  Inc., 59 Temple Place - Suite 330, Boston, MA 02111-1307, USA.
*/
#ifndef MEEP_H
#define MEEP_H

#include <stdio.h>
#include <stddef.h>
#include <math.h>

#include "meep/vec.hpp"
#include "meep/mympi.hpp"

#include <vector>

namespace meep {

/* We use the type realnum for large arrays, e.g. the fields.
   For local variables and small arrays, we use double precision,
   but for things like the fields we can often get away with
   single precision (since the errors are not dominated by roundoff).
   However, we will default to using double-precision for large
   arrays, as the factor of two in memory and the moderate increase
   in speed currently don't seem worth the loss of precision. */
#define MEEP_SINGLE 0 // 1 for single precision, 0 for double
#if MEEP_SINGLE
typedef float realnum;
#else
typedef double realnum;
#endif

extern bool quiet; // if true, suppress all non-error messages from Meep

const double pi = 3.141592653589793238462643383276;

const double infinity = HUGE_VAL;

#ifdef NAN
const double nan = NAN;
#else
const double nan = -7.0415659787563146e103; // ideally, a value never encountered in practice
#endif

class h5file;

/* generic base class, only used by subclassing: represents susceptibility
   polarizability vector P = chi(omega) W  (where W = E or H). */
class susceptibility {
public:
  susceptibility() {
    id = cur_id++;
    ntot = 0;
    next = NULL;
    FOR_COMPONENTS(c) FOR_DIRECTIONS(d) {
      sigma[c][d] = NULL;
      trivial_sigma[c][d] = true;
    }
  }
  susceptibility(const susceptibility &s) {
    id = s.id;
    ntot = s.ntot;
    next = NULL;
    FOR_COMPONENTS(c) FOR_DIRECTIONS(d) {
      sigma[c][d] = NULL;
      trivial_sigma[c][d] = true;
    }
  }
  virtual susceptibility *clone() const;
  virtual ~susceptibility() {
    FOR_COMPONENTS(c) FOR_DIRECTIONS(d) { delete[] sigma[c][d]; }
    delete next;
  }

  int get_id() const { return id; }
  bool operator==(const susceptibility &s) const { return id == s.id; };

  // update all of the internal polarization state given the W field
  // at the current time step, possibly the previous field W_prev, etc.
  virtual void update_P(realnum *W[NUM_FIELD_COMPONENTS][2],
                        realnum *W_prev[NUM_FIELD_COMPONENTS][2], double dt, const grid_volume &gv,
                        void *P_internal_data) const {
    (void)P;
    (void)W;
    (void)W_prev;
    (void)dt;
    (void)gv;
    (void)P_internal_data; // avoid warnings for unused params
  }

  // subtract all of the internal polarizations from the given f_minus_p
  // field.  Also given the fields array if it is needed for some reason.
  // Only update for ft fields.
  virtual void subtract_P(field_type ft, realnum *f_minus_p[NUM_FIELD_COMPONENTS][2],
                          void *P_internal_data) const {
    (void)ft;
    (void)f_minus_p;
    (void)P_internal_data;
  }

  // whether, for the given field W, Meep needs to allocate P[c]
  virtual bool needs_P(component c, int cmp, realnum *W[NUM_FIELD_COMPONENTS][2]) const;

  // whether update_P will need the notowned part of W for this c
  // (which means that Meep will need to communicate it between chunks)
  virtual bool needs_W_notowned(component c, realnum *W[NUM_FIELD_COMPONENTS][2]) const;

  // whether update_P needs the W_prev field (from the previous timestep)
  virtual bool needs_W_prev() const { return false; }

  /* A susceptibility may be associated with any amount of internal
     data need to update the polarization field.  This includes the
     polarization field(s) itself.  It may also, for example, store
     the polarization field from previous timesteps, atomic-level
     populations, or other data.  These routines return the size of
     this internal-data array and initialize it. */
  virtual void *new_internal_data(realnum *W[NUM_FIELD_COMPONENTS][2],
                                  const grid_volume &gv) const {
    (void)W;
    (void)gv;
    return 0;
  }
  virtual void delete_internal_data(void *data) const;
  virtual void init_internal_data(realnum *W[NUM_FIELD_COMPONENTS][2], double dt,
                                  const grid_volume &gv, void *data) const {
    (void)W;
    (void)dt;
    (void)gv;
    (void)data;
  }
  virtual void *copy_internal_data(void *data) const {
    (void)data;
    return 0;
  }

  /* The following methods are used in boundaries.cpp to set up any
     extra communications that may be necessary at chunk boundaries
     for the internal data of a susceptibility's polarization
     state. */

  /* the number of notowned fields/data in the internal data that
     are needed by update_P for the c Yee grid (note: we assume that we only
     have internal data for c's where we have external polarizations) */
  virtual int num_internal_notowned_needed(component c, void *P_internal_data) const {
    (void)c;
    (void)P_internal_data;
    return 0;
  }
  /* the offset into the internal data of the n'th Yee-grid point in
     the c Yee grid for the inotowned internal field, where
     0 <= inotowned < size_internal_notowned_needed. */
  virtual realnum *internal_notowned_ptr(int inotowned, component c, int n,
                                         void *P_internal_data) const {
    (void)inotowned;
    (void)n;
    (void)c;
    (void)P_internal_data;
    return 0;
  }

  /* same thing as above, except this gives (possibly complex)
     internal fields that need to be multiplied by the same phase
     factor as the fields at boundaries.  Note: we assume internal fields
     are complex if and only if !is_real (i.e. if EM fields are complex) */
  virtual int num_cinternal_notowned_needed(component c, void *P_internal_data) const {
    (void)c;
    (void)P_internal_data;
    return 0;
  }
  // real/imaginary parts offsets for cmp = 0/1
  virtual realnum *cinternal_notowned_ptr(int inotowned, component c, int cmp, int n,
                                          void *P_internal_data) const {
    (void)inotowned;
    (void)n;
    (void)c;
    (void)cmp;
    (void)P_internal_data;
    return 0;
  }

  virtual void dump_params(h5file *h5f, size_t *start) {
    (void)h5f;
    (void)start;
  }
  virtual int get_num_params() { return 0; }
  // This should only be used when dumping and loading susceptibility data to hdf5
  void set_id(int new_id) { id = new_id; };

  susceptibility *next;
  size_t ntot;
  realnum *sigma[NUM_FIELD_COMPONENTS][5];

  /* trivial_sigma[c][d] is true only if *none* of the processes has a
     nontrivial sigma (c,d) component.  This differs, from sigma,
     which is non-NULL only if *this* process needs a nontrivial sigma
     (c,d).  Coordinated between processes at add_susceptibility, no
     communication elsewhere.  (We need this for boundary
     communcations between chunks, where one chunk might have sigma ==
     0 and the other != 0.) */
  bool trivial_sigma[NUM_FIELD_COMPONENTS][5];

private:
  static int cur_id; // unique id to assign to next susceptibility object
  int id;            // id for this object and its clones, for comparison purposes
};

/* a Lorentzian susceptibility
   \chi(\omega) = sigma * omega_0^2 / (\omega_0^2 - \omega^2 - i\gamma \omega)
  If no_omega_0_denominator is true, then we omit the omega_0^2 factor in the
  denominator to obtain a Drude model. */
class lorentzian_susceptibility : public susceptibility {
public:
  lorentzian_susceptibility(double omega_0, double gamma, bool no_omega_0_denominator = false)
      : omega_0(omega_0), gamma(gamma), no_omega_0_denominator(no_omega_0_denominator) {}
  virtual susceptibility *clone() const { return new lorentzian_susceptibility(*this); }
  virtual ~lorentzian_susceptibility() {}

  virtual void update_P(realnum *W[NUM_FIELD_COMPONENTS][2],
                        realnum *W_prev[NUM_FIELD_COMPONENTS][2], double dt, const grid_volume &gv,
                        void *P_internal_data) const;

  virtual void subtract_P(field_type ft, realnum *f_minus_p[NUM_FIELD_COMPONENTS][2],
                          void *P_internal_data) const;

  virtual void *new_internal_data(realnum *W[NUM_FIELD_COMPONENTS][2], const grid_volume &gv) const;
  virtual void init_internal_data(realnum *W[NUM_FIELD_COMPONENTS][2], double dt,
                                  const grid_volume &gv, void *data) const;
  virtual void *copy_internal_data(void *data) const;

  virtual int num_cinternal_notowned_needed(component c, void *P_internal_data) const;
  virtual realnum *cinternal_notowned_ptr(int inotowned, component c, int cmp, int n,
                                          void *P_internal_data) const;

  virtual void dump_params(h5file *h5f, size_t *start);
  virtual int get_num_params() { return 4; }

protected:
  double omega_0, gamma;
  bool no_omega_0_denominator;
};

/* like a Lorentzian susceptibility, but the polarization equation
   includes white noise with a specified amplitude */
class noisy_lorentzian_susceptibility : public lorentzian_susceptibility {
public:
  noisy_lorentzian_susceptibility(double noise_amp, double omega_0, double gamma,
                                  bool no_omega_0_denominator = false)
      : lorentzian_susceptibility(omega_0, gamma, no_omega_0_denominator), noise_amp(noise_amp) {}

  virtual susceptibility *clone() const { return new noisy_lorentzian_susceptibility(*this); }

  virtual void update_P(realnum *W[NUM_FIELD_COMPONENTS][2],
                        realnum *W_prev[NUM_FIELD_COMPONENTS][2], double dt, const grid_volume &gv,
                        void *P_internal_data) const;

  virtual void dump_params(h5file *h5f, size_t *start);
  virtual int get_num_params() { return 5; }

protected:
  double noise_amp;
};

class multilevel_susceptibility : public susceptibility {
public:
  multilevel_susceptibility() : L(0), T(0), Gamma(0), N0(0), alpha(0), omega(0), gamma(0) {}
  multilevel_susceptibility(int L, int T, const realnum *Gamma, const realnum *N0,
                            const realnum *alpha, const realnum *omega, const realnum *gamma,
                            const realnum *sigmat);
  multilevel_susceptibility(const multilevel_susceptibility &from);
  virtual susceptibility *clone() const { return new multilevel_susceptibility(*this); }
  virtual ~multilevel_susceptibility();

  virtual void update_P(realnum *W[NUM_FIELD_COMPONENTS][2],
                        realnum *W_prev[NUM_FIELD_COMPONENTS][2], double dt, const grid_volume &gv,
                        void *P_internal_data) const;

  virtual void subtract_P(field_type ft, realnum *f_minus_p[NUM_FIELD_COMPONENTS][2],
                          void *P_internal_data) const;

  virtual void *new_internal_data(realnum *W[NUM_FIELD_COMPONENTS][2], const grid_volume &gv) const;
  virtual void init_internal_data(realnum *W[NUM_FIELD_COMPONENTS][2], double dt,
                                  const grid_volume &gv, void *data) const;
  virtual void *copy_internal_data(void *data) const;
  virtual void delete_internal_data(void *data) const;

  virtual int num_cinternal_notowned_needed(component c, void *P_internal_data) const;
  virtual realnum *cinternal_notowned_ptr(int inotowned, component c, int cmp, int n,
                                          void *P_internal_data) const;

  // always need notowned W and W_prev for E dot dP/dt terms
  virtual bool needs_W_notowned(component c, realnum *W[NUM_FIELD_COMPONENTS][2]) const {
    (void)c;
    (void)W;
    return true;
  }
  virtual bool needs_W_prev() const { return true; }

protected:
  int L;           // number of atom levels
  int T;           // number of optical transitions
  realnum *Gamma;  // LxL matrix of relaxation rates Gamma[i*L+j] from i -> j
  realnum *N0;     // L initial populations
  realnum *alpha;  // LxT matrix of transition coefficients 1/omega
  realnum *omega;  // T transition frequencies
  realnum *gamma;  // T optical loss rates
  realnum *sigmat; // 5*T transition-specific sigma-diagonal factors
};

class grace;

// h5file.cpp: HDF5 file I/O.  Most users, if they use this
// class at all, will only use the constructor to open the file, and
// will otherwise use the fields::output_hdf5 functions.
class h5file {
public:
  typedef enum { READONLY, READWRITE, WRITE } access_mode;

  h5file(const char *filename_, access_mode m = READWRITE, bool parallel_ = true);
  ~h5file(); // closes the files (and any open dataset)

  bool ok();

  realnum *read(const char *dataname, int *rank, size_t *dims, int maxrank);
  void write(const char *dataname, int rank, const size_t *dims, realnum *data,
             bool single_precision = true);

  char *read(const char *dataname);
  void write(const char *dataname, const char *data);

  void create_data(const char *dataname, int rank, const size_t *dims, bool append_data = false,
                   bool single_precision = true);
  void extend_data(const char *dataname, int rank, const size_t *dims);
  void create_or_extend_data(const char *dataname, int rank, const size_t *dims, bool append_data,
                             bool single_precision);
  void write_chunk(int rank, const size_t *chunk_start, const size_t *chunk_dims, realnum *data);
  void write_chunk(int rank, const size_t *chunk_start, const size_t *chunk_dims, size_t *data);
  void done_writing_chunks();

  void read_size(const char *dataname, int *rank, size_t *dims, int maxrank);
  void read_chunk(int rank, const size_t *chunk_start, const size_t *chunk_dims, realnum *data);
  void read_chunk(int rank, const size_t *chunk_start, const size_t *chunk_dims, size_t *data);

  void remove();
  void remove_data(const char *dataname);

  const char *file_name() const { return filename; }

  void prevent_deadlock(); // hackery for exclusive mode
  bool dataset_exists(const char *name);

private:
  access_mode mode;
  char *filename;
  bool parallel;

  bool is_cur(const char *dataname);
  void unset_cur();
  void set_cur(const char *dataname, void *data_id);
  char *cur_dataname;

  /* store hid_t values as hid_t* cast to void*, so that
     files including meep.h don't need hdf5.h */
  void *id;     /* file */
  void *cur_id; /* dataset, if any */

  void *get_id(); // get current (file) id, opening/creating file if needed
  void close_id();

public:
  /* linked list to keep track of which datasets we are extending...
     this is necessary so that create_or_extend_data can know whether
     to create (overwrite) a dataset or extend it. */
  struct extending_s {
    int dindex;
    char *dataname;
    struct extending_s *next;
  } * extending;
  extending_s *get_extending(const char *dataname) const;
};

typedef double (*pml_profile_func)(double u, void *func_data);

#define DEFAULT_SUBPIXEL_TOL 1e-4
#define DEFAULT_SUBPIXEL_MAXEVAL 100000

/* This class is used to compute position-dependent material properties
   like the dielectric function, permeability (mu), polarizability sigma,
   nonlinearities, et cetera.  Simple cases of stateless functions are
   handled by canned subclasses below, but more complicated cases
   can be handled by creating a user-defined subclass of material_function.
   It is useful to group different properties into one class because
   it is likely that complicated implementations will share state between
   properties. */
class material_function {
  material_function(const material_function &ef) { (void)ef; } // prevent copying
public:
  material_function() {}
  virtual ~material_function() {}

  /* Specify a restricted grid_volume: all subsequent eps/sigma/etc
     calls will be for points inside v, until the next set_volume. */
  virtual void set_volume(const volume &v) { (void)v; }
  virtual void unset_volume(void) {} // unrestrict the grid_volume

  virtual double chi1p1(field_type ft, const vec &r) {
    (void)ft;
    (void)r;
    return 1.0;
  }

  /* scalar dielectric function */
  virtual double eps(const vec &r) { return chi1p1(E_stuff, r); }

  /* scalar permeability function */
  virtual bool has_mu() { return false; } /* true if mu != 1 */
  virtual double mu(const vec &r) { return chi1p1(H_stuff, r); }

  /* scalar conductivity function */
  virtual bool has_conductivity(component c) {
    (void)c;
    return false;
  }
  virtual double conductivity(component c, const vec &r) {
    (void)c;
    (void)r;
    return 0.0;
  }

  // fallback routine based on spherical quadrature
  vec normal_vector(field_type ft, const volume &v);

  /* Return c'th row of effective 1/(1+chi1) tensor in the given grid_volume v
     ... virtual so that e.g. libctl can override with more-efficient
     libctlgeom-based routines.  maxeval == 0 if no averaging desired. */
  virtual void eff_chi1inv_row(component c, double chi1inv_row[3], const volume &v,
                               double tol = DEFAULT_SUBPIXEL_TOL,
                               int maxeval = DEFAULT_SUBPIXEL_MAXEVAL);

  /* polarizability sigma function: return c'th row of tensor */
  virtual void sigma_row(component c, double sigrow[3], const vec &r) {
    (void)c;
    (void)r;
    sigrow[0] = sigrow[1] = sigrow[2] = 0.0;
  }

  // Nonlinear susceptibilities
  virtual bool has_chi3(component c) {
    (void)c;
    return false;
  }
  virtual double chi3(component c, const vec &r) {
    (void)c;
    (void)r;
    return 0.0;
  }
  virtual bool has_chi2(component c) {
    (void)c;
    return false;
  }
  virtual double chi2(component c, const vec &r) {
    (void)c;
    (void)r;
    return 0.0;
  }
};

class simple_material_function : public material_function {
  double (*f)(const vec &);

public:
  simple_material_function(double (*func)(const vec &)) { f = func; }

  virtual ~simple_material_function() {}

  virtual double chi1p1(field_type ft, const vec &r) {
    (void)ft;
    return f(r);
  }
  virtual double eps(const vec &r) { return f(r); }
  virtual double mu(const vec &r) { return f(r); }
  virtual double conductivity(component c, const vec &r) {
    (void)c;
    return f(r);
  }
  virtual void sigma_row(component c, double sigrow[3], const vec &r) {
    sigrow[0] = sigrow[1] = sigrow[2] = 0.0;
    sigrow[component_index(c)] = f(r);
  }
  virtual double chi3(component c, const vec &r) {
    (void)c;
    return f(r);
  }
  virtual double chi2(component c, const vec &r) {
    (void)c;
    return f(r);
  }
};

class structure;

class structure_chunk {
public:
  double a, Courant, dt; // res. a, Courant num., and timestep dt=Courant/a
  realnum *chi3[NUM_FIELD_COMPONENTS], *chi2[NUM_FIELD_COMPONENTS];
  realnum *chi1inv[NUM_FIELD_COMPONENTS][5];
  bool trivial_chi1inv[NUM_FIELD_COMPONENTS][5];
  realnum *conductivity[NUM_FIELD_COMPONENTS][5];
  realnum *condinv[NUM_FIELD_COMPONENTS][5]; // cache of 1/(1+conduct*dt/2)
  bool condinv_stale;                        // true if condinv needs to be recomputed
  double *sig[5], *kap[5], *siginv[5];       // conductivity array for uPML
  int sigsize[5];                            // conductivity array size
  grid_volume gv; // integer grid_volume that could be bigger than non-overlapping v below
  volume v;
  susceptibility *chiP[NUM_FIELD_TYPES]; // only E_stuff and H_stuff are used

  int refcount; // reference count of objects using this structure_chunk

  ~structure_chunk();
  structure_chunk(const grid_volume &gv, const volume &vol_limit, double Courant, int proc_num);
  structure_chunk(const structure_chunk *);
  void set_chi1inv(component c, material_function &eps, bool use_anisotropic_averaging, double tol,
                   int maxeval);
  bool has_chi(component c, direction d) const;
  bool has_chisigma(component c, direction d) const;
  bool has_chi1inv(component c, direction d) const;
  void set_conductivity(component c, material_function &eps);
  void update_condinv();
  void set_chi3(component c, material_function &eps);
  void set_chi2(component c, material_function &eps);
  void use_pml(direction, double dx, double boundary_loc, double Rasymptotic, double mean_stretch,
               pml_profile_func pml_profile, void *pml_profile_data, double pml_profile_integral,
               double pml_profile_integral_u);

  void add_susceptibility(material_function &sigma, field_type ft, const susceptibility &sus);

  void mix_with(const structure_chunk *, double);

  int n_proc() const { return the_proc; } // Says which proc owns me!
  int is_mine() const { return the_is_mine; }

  void remove_susceptibilities();

  // monitor.cpp
  double get_chi1inv(component, direction, const ivec &iloc) const;
  double get_inveps(component c, direction d, const ivec &iloc) const {
    return get_chi1inv(c, d, iloc);
  }
  double max_eps() const;

private:
  double pml_fmin;
  int the_proc;
  int the_is_mine;
};

double pml_quadratic_profile(double, void *);

// linked list of descriptors for boundary regions (currently just for PML)
class boundary_region {
public:
  typedef enum { NOTHING_SPECIAL, PML } boundary_region_kind;

  boundary_region()
      : kind(NOTHING_SPECIAL), thickness(0.0), Rasymptotic(1e-16), mean_stretch(1.0),
        pml_profile(NULL), pml_profile_data(NULL), pml_profile_integral(1.0),
        pml_profile_integral_u(1.0), d(NO_DIRECTION), side(Low), next(0) {}
  boundary_region(boundary_region_kind kind, double thickness, double Rasymptotic,
                  double mean_stretch, pml_profile_func pml_profile, void *pml_profile_data,
                  double pml_profile_integral, double pml_profile_integral_u, direction d,
                  boundary_side side, boundary_region *next = 0)
      : kind(kind), thickness(thickness), Rasymptotic(Rasymptotic), mean_stretch(mean_stretch),
        pml_profile(pml_profile), pml_profile_data(pml_profile_data),
        pml_profile_integral(pml_profile_integral), pml_profile_integral_u(pml_profile_integral_u),
        d(d), side(side), next(next) {}

  boundary_region(const boundary_region &r)
      : kind(r.kind), thickness(r.thickness), Rasymptotic(r.Rasymptotic),
        mean_stretch(r.mean_stretch), pml_profile(r.pml_profile),
        pml_profile_data(r.pml_profile_data), pml_profile_integral(r.pml_profile_integral),
        pml_profile_integral_u(r.pml_profile_integral_u), d(r.d), side(r.side) {
    next = r.next ? new boundary_region(*r.next) : 0;
  }

  ~boundary_region() {
    if (next) delete next;
  }

  void operator=(const boundary_region &r) {
    kind = r.kind;
    thickness = r.thickness;
    Rasymptotic = r.Rasymptotic;
    mean_stretch = r.mean_stretch;
    pml_profile = r.pml_profile;
    pml_profile_data = r.pml_profile_data;
    pml_profile_integral = r.pml_profile_integral;
    pml_profile_integral_u = r.pml_profile_integral_u;
    d = r.d;
    side = r.side;
    if (next) delete next;
    next = r.next ? new boundary_region(*r.next) : 0;
  }
  boundary_region operator+(const boundary_region &r0) const {
    boundary_region r(*this), *cur = &r;
    while (cur->next)
      cur = cur->next;
    cur->next = new boundary_region(r0);
    return r;
  }

  boundary_region operator*(double strength_mult) const {
    boundary_region r(*this), *cur = &r;
    while (cur) {
      cur->Rasymptotic = pow(cur->Rasymptotic, strength_mult);
      cur = cur->next;
    }
    return r;
  }

  void apply(structure *s) const;
  void apply(const structure *s, structure_chunk *sc) const;
  bool check_ok(const grid_volume &gv) const;

private:
  boundary_region_kind kind;
  double thickness, Rasymptotic, mean_stretch;
  pml_profile_func pml_profile;
  void *pml_profile_data;
  double pml_profile_integral, pml_profile_integral_u;
  direction d;
  boundary_side side;
  boundary_region *next;
};

boundary_region pml(double thickness, direction d, boundary_side side, double Rasymptotic = 1e-15,
                    double mean_stretch = 1.0);
boundary_region pml(double thickness, direction d, double Rasymptotic = 1e-15,
                    double mean_stretch = 1.0);
boundary_region pml(double thickness, double Rasymptotic = 1e-15, double mean_stretch = 1.0);
#define no_pml() boundary_region()

class structure {
public:
  structure_chunk **chunks;
  int num_chunks;
  bool shared_chunks; // whether modifications to chunks will be visible to fields objects
  grid_volume gv, user_volume;
  double a, Courant, dt; // res. a, Courant num., and timestep dt=Courant/a
  volume v;
  symmetry S;
  const char *outdir;
  grid_volume *effort_volumes;
  double *effort;
  int num_effort_volumes;

  ~structure();
  structure();
  structure(const grid_volume &gv, material_function &eps,
            const boundary_region &br = boundary_region(), const symmetry &s = meep::identity(),
            int num_chunks = 0, double Courant = 0.5, bool use_anisotropic_averaging = false,
            double tol = DEFAULT_SUBPIXEL_TOL, int maxeval = DEFAULT_SUBPIXEL_MAXEVAL);
  structure(const grid_volume &gv, double eps(const vec &),
            const boundary_region &br = boundary_region(), const symmetry &s = meep::identity(),
            int num_chunks = 0, double Courant = 0.5, bool use_anisotropic_averaging = false,
            double tol = DEFAULT_SUBPIXEL_TOL, int maxeval = DEFAULT_SUBPIXEL_MAXEVAL);
  structure(const structure *);
  structure(const structure &);

  void set_materials(material_function &mat, bool use_anisotropic_averaging = true,
                     double tol = DEFAULT_SUBPIXEL_TOL, int maxeval = DEFAULT_SUBPIXEL_MAXEVAL);
  void set_chi1inv(component c, material_function &eps, bool use_anisotropic_averaging = true,
                   double tol = DEFAULT_SUBPIXEL_TOL, int maxeval = DEFAULT_SUBPIXEL_MAXEVAL);
  bool has_chi(component c, direction d) const;
  void set_epsilon(material_function &eps, bool use_anisotropic_averaging = true,
                   double tol = DEFAULT_SUBPIXEL_TOL, int maxeval = DEFAULT_SUBPIXEL_MAXEVAL);
  void set_epsilon(double eps(const vec &), bool use_anisotropic_averaging = true,
                   double tol = DEFAULT_SUBPIXEL_TOL, int maxeval = DEFAULT_SUBPIXEL_MAXEVAL);
  void set_mu(material_function &eps, bool use_anisotropic_averaging = true,
              double tol = DEFAULT_SUBPIXEL_TOL, int maxeval = DEFAULT_SUBPIXEL_MAXEVAL);
  void set_mu(double mu(const vec &), bool use_anisotropic_averaging = true,
              double tol = DEFAULT_SUBPIXEL_TOL, int maxeval = DEFAULT_SUBPIXEL_MAXEVAL);
  void set_conductivity(component c, material_function &conductivity);
  void set_conductivity(component C, double conductivity(const vec &));
  void set_chi3(component c, material_function &eps);
  void set_chi3(material_function &eps);
  void set_chi3(double eps(const vec &));
  void set_chi2(component c, material_function &eps);
  void set_chi2(material_function &eps);
  void set_chi2(double eps(const vec &));

  void add_susceptibility(double sigma(const vec &), field_type c, const susceptibility &sus);
  void add_susceptibility(material_function &sigma, field_type c, const susceptibility &sus);
  void remove_susceptibilities();

  void set_output_directory(const char *name);
  void mix_with(const structure *, double);

  bool equal_layout(const structure &) const;
  void print_layout(void) const;
  std::vector<grid_volume> get_chunk_volumes() const;
  std::vector<int> get_chunk_owners() const;

  // structure_dump.cpp
  void dump(const char *filename);
  void dump_chunk_layout(const char *filename);
  void load(const char *filename);
  void load_chunk_layout(const char *filename, boundary_region &br);
  void load_chunk_layout(const std::vector<grid_volume> &gvs, boundary_region &br);

  // monitor.cpp
  double get_chi1inv(component, direction, const ivec &origloc, bool parallel = true) const;
  double get_chi1inv(component, direction, const vec &loc, bool parallel = true) const;
  double get_inveps(component c, direction d, const ivec &origloc) const {
    return get_chi1inv(c, d, origloc);
  }
  double get_inveps(component c, direction d, const vec &loc) const {
    return get_chi1inv(c, d, loc);
  }
  double get_eps(const vec &loc) const;
  double get_mu(const vec &loc) const;
  double max_eps() const;

  friend class boundary_region;

private:
  void use_pml(direction d, boundary_side b, double dx);
  void add_to_effort_volumes(const grid_volume &new_effort_volume, double extra_effort);
  void choose_chunkdivision(const grid_volume &gv, int num_chunks, const boundary_region &br,
                            const symmetry &s);
  void check_chunks();
  void changing_chunks();
  // Helper methods for dumping and loading susceptibilities
  void set_chiP_from_file(h5file *file, const char *dataset, field_type ft);
  void write_susceptibility_params(h5file *file, const char *dname, int EorH);
};

class src_vol;
class fields;
class fields_chunk;
class flux_vol;

// Time-dependence of a current source, intended to be overridden by
// subclasses.  current() and dipole() are be related by
// current = d(dipole)/dt (or rather, the finite-difference equivalent).
class src_time {
public:
  // the following variable specifies whether the current
  // source is specified as a current or as an integrated
  // current (a dipole moment), if possible.  In the original Meep,
  // by default electric sources are integrated and magnetic
  // sources are not, but this may change.
  bool is_integrated;

  src_time() {
    is_integrated = true;
    current_time = nan;
    current_current = 0.0;
    next = NULL;
  }
  virtual ~src_time() { delete next; }
  src_time(const src_time &t) {
    is_integrated = t.is_integrated;
    current_time = t.current_time;
    current_current = t.current_current;
    current_dipole = t.current_dipole;
    if (t.next)
      next = t.next->clone();
    else
      next = NULL;
  }

  std::complex<double> dipole() const { return current_dipole; }
  std::complex<double> current() const { return current_current; }
  void update(double time, double dt) {
    if (time != current_time) {
      current_dipole = dipole(time);
      current_current = current(time, dt);
      current_time = time;
    }
  }

  // subclasses *can* override this method in order to specify the
  // current directly rather than as the derivative of dipole.
  // in that case you would probably ignore the dt argument.
  virtual std::complex<double> current(double time, double dt) const {
    return ((dipole(time + dt) - dipole(time)) / dt);
  }

  double last_time_max() { return last_time_max(0.0); }
  double last_time_max(double after);

  src_time *add_to(src_time *others, src_time **added) const;
  src_time *next;

  // subclasses should override these methods:
  virtual std::complex<double> dipole(double time) const {
    (void)time;
    return 0;
  }
  virtual double last_time() const { return 0.0; }
  virtual src_time *clone() const { return new src_time(*this); }
  virtual bool is_equal(const src_time &t) const {
    (void)t;
    return 1;
  }
  virtual std::complex<double> frequency() const { return 0.0; }
  virtual void set_frequency(std::complex<double> f) { (void)f; }

private:
  double current_time;
  std::complex<double> current_dipole, current_current;
};

bool src_times_equal(const src_time &t1, const src_time &t2);

// Gaussian-envelope source with given frequency, width, peak-time, cutoff
class gaussian_src_time : public src_time {
public:
  gaussian_src_time(double f, double fwidth, double s = 5.0);
  gaussian_src_time(double f, double w, double start_time, double end_time);
  virtual ~gaussian_src_time() {}

  virtual std::complex<double> dipole(double time) const;
  virtual double last_time() const { return float(peak_time + cutoff); };
  virtual src_time *clone() const { return new gaussian_src_time(*this); }
  virtual bool is_equal(const src_time &t) const;
  virtual std::complex<double> frequency() const { return freq; }
  virtual void set_frequency(std::complex<double> f) { freq = real(f); }
  std::complex<double> fourier_transform(const double f);

private:
  double freq, width, peak_time, cutoff;
};

// Continuous (CW) source with (optional) slow turn-on and/or turn-off.
class continuous_src_time : public src_time {
public:
  continuous_src_time(std::complex<double> f, double w = 0.0, double st = 0.0, double et = infinity,
                      double s = 3.0)
      : freq(f), width(w), start_time(float(st)), end_time(float(et)), slowness(s) {}
  virtual ~continuous_src_time() {}

  virtual std::complex<double> dipole(double time) const;
  virtual double last_time() const { return end_time; };
  virtual src_time *clone() const { return new continuous_src_time(*this); }
  virtual bool is_equal(const src_time &t) const;
  virtual std::complex<double> frequency() const { return freq; }
  virtual void set_frequency(std::complex<double> f) { freq = f; }

private:
  std::complex<double> freq;
  double width, start_time, end_time, slowness;
};

// user-specified source function with start and end times
class custom_src_time : public src_time {
public:
  custom_src_time(std::complex<double> (*func)(double t, void *), void *data, double st = -infinity,
                  double et = infinity)
      : func(func), data(data), start_time(float(st)), end_time(float(et)) {}
  virtual ~custom_src_time() {}

  virtual std::complex<double> current(double time, double dt) const {
    if (is_integrated)
      return src_time::current(time, dt);
    else
      return dipole(time);
  }
  virtual std::complex<double> dipole(double time) const {
    float rtime = float(time);
    if (rtime >= start_time && rtime <= end_time)
      return func(time, data);
    else
      return 0.0;
  }
  virtual double last_time() const { return end_time; };
  virtual src_time *clone() const { return new custom_src_time(*this); }
  virtual bool is_equal(const src_time &t) const;

private:
  std::complex<double> (*func)(double t, void *);
  void *data;
  double start_time, end_time;
};

class monitor_point {
public:
  monitor_point();
  ~monitor_point();
  vec loc;
  double t;
  std::complex<double> f[NUM_FIELD_COMPONENTS];
  monitor_point *next;

  std::complex<double> get_component(component);
  double poynting_in_direction(direction d);
  double poynting_in_direction(vec direction_v);

  // When called with only its first four arguments, fourier_transform
  // performs an FFT on its monitor points, putting the frequencies in f
  // and the amplitudes in a.  Yes, the frequencies are trivial and
  // redundant, but this saves you the risk of making a mistake in
  // converting your units.  Note also, that in this case f is always a
  // real number, although it's stored in a complex.
  //
  // Note that in either case, fourier_transform assumes that the monitor
  // points are all equally spaced in time.
  void fourier_transform(component w, std::complex<double> **a, std::complex<double> **f,
                         int *numout, double fmin = 0.0, double fmax = 0.0, int maxbands = 100);
  // harminv works much like fourier_transform, except that it is not yet
  // implemented.
  void harminv(component w, std::complex<double> **a, std::complex<double> **f, int *numout,
               double fmin, double fmax, int maxbands);
};

// dft.cpp
// this should normally only be created with fields::add_dft
class dft_chunk {
public:
  dft_chunk(fields_chunk *fc_, ivec is_, ivec ie_, vec s0_, vec s1_, vec e0_, vec e1_, double dV0_,
            double dV1_, component c_, bool use_centered_grid, std::complex<double> phase_factor,
            ivec shift_, const symmetry &S_, int sn_, const void *data_);
  ~dft_chunk();

  void update_dft(double time);

  void scale_dft(std::complex<double> scale);

  // chunk-by-chunk helper routine called by
  // fields::process_dft_component
  std::complex<double> process_dft_component(int rank, direction *ds, ivec min_corner,
                                             ivec max_corner, int num_freq, h5file *file,
                                             double *buffer, int reim,
                                             std::complex<double> *field_array, void *mode1_data,
<<<<<<< HEAD
                                             void *mode2_data, int ic_conjugate, bool retain_interp_weights, fields *parent);
=======
                                             void *mode2_data, int ic_conjugate,
                                             bool retain_interp_weights, fields *parent);
>>>>>>> 7bf065cf

  void operator-=(const dft_chunk &chunk);

  // the frequencies to loop_in_chunks
  double omega_min, domega;
  int Nomega;

  component c; // component to DFT (possibly transformed by symmetry)

  size_t N;                   // number of spatial points (on epsilon grid)
  std::complex<realnum> *dft; // N x Nomega array of DFT values.

  class dft_chunk *next_in_chunk; // per-fields_chunk list of DFT chunks
  class dft_chunk *next_in_dft;   // next for this particular DFT vol./component

  /* There are several types of weight factors associated with DFT fields: */
  /*  (a) To accelerate the computation of things like Poynting flux, it   */
  /*      is convenient to store certain DFT field components with built-in*/
  /*      constant prefactors (usually just \pm 1). For example, in a      */
  /*      dft_flux_plane normal to the Z direction the Ey component is     */
  /*      stored with a built-in minus sign, while the other components    */
  /*      (Ex, Hx, Hy) are not. This factor is already included in the     */
  /*      `scale` field, but we also need to keep track of it separately   */
  /*      so we can divide it out when looking up the values of individual */
  /*      DFT field components. So we store it as `stored_weight.`         */
  /*                                                                       */
  /*  (b) For similar reasons, it is convenient to store certain DFT field */
  /*      components with built-in volume factors to accelerate numerical  */
  /*      integrations. In this case the prefactor is not constant (it     */
  /*      varies from grid point to grid point) so we can't store it in    */
  /*      the dft_chunk structure like stored_weight; instead we store a   */
  /*      flag to indicate that it is present in the stored field          */
  /*      components. This is the include_dV_and_interp_weights flag.      */
  /*      (The sqrt_dV_and_interp_weights flag indicates that the sqrt of  */
  /*      the volume factor is stored instead.)                            */
  /*                                                                       */
  /*  (c) When computing things like -0.5*|E|^2 for the stress tensor, we  */
  /*      we cannot incorporate the minus sign into the scale factor       */
  /*      because we only ever compute |scale|^2. Thus, it is necessary    */
  /*      to store an additional weight factor with the dft_chunk to record*/
  /*      any additional negative or complex weight factor to be used in   */
  /*      in computations involving the fourier-transformed fields. This   */
  /*      is the extra_weight field. Because it is used in computations    */
  /*       involving dft[...], it needs to be public.                      */
  std::complex<double> stored_weight;
  bool include_dV_and_interp_weights;
  bool sqrt_dV_and_interp_weights;
  std::complex<double> extra_weight;

  // parameters passed from field_integrate:
  fields_chunk *fc;
  ivec is, ie;
  vec s0, s1, e0, e1;
  double dV0, dV1;
  bool empty_dim[5];          // which directions correspond to empty dimensions in original volume
  std::complex<double> scale; // scale factor * phase from shift and symmetry
  ivec shift;
  symmetry S;
  int sn;

  // cache of exp(iwt) * scale, of length Nomega
  std::complex<realnum> *dft_phase;

  ptrdiff_t avg1, avg2; // index offsets for average to get epsilon grid

  int vc; // component descriptor from the original volume
};

void save_dft_hdf5(dft_chunk *dft_chunks, component c, h5file *file, const char *dprefix = 0);
void load_dft_hdf5(dft_chunk *dft_chunks, component c, h5file *file, const char *dprefix = 0);
void save_dft_hdf5(dft_chunk *dft_chunks, const char *name, h5file *file, const char *dprefix = 0);
void load_dft_hdf5(dft_chunk *dft_chunks, const char *name, h5file *file, const char *dprefix = 0);

// dft.cpp (normally created with fields::add_dft_flux)
class dft_flux {
public:
  dft_flux(const component cE_, const component cH_, dft_chunk *E_, dft_chunk *H_, double fmin,
           double fmax, int Nf, const volume &where_, direction normal_direction_,
           bool use_symmetry_);
  dft_flux(const dft_flux &f);

  double *flux();

  void save_hdf5(h5file *file, const char *dprefix = 0);
  void load_hdf5(h5file *file, const char *dprefix = 0);

  void operator-=(const dft_flux &fl) {
    if (E && fl.E) *E -= *fl.E;
    if (H && fl.H) *H -= *fl.H;
  }

  void save_hdf5(fields &f, const char *fname, const char *dprefix = 0, const char *prefix = 0);
  void load_hdf5(fields &f, const char *fname, const char *dprefix = 0, const char *prefix = 0);

  void scale_dfts(std::complex<double> scale);

  void remove();

  double freq_min, dfreq;
  int Nfreq;
  dft_chunk *E, *H;
  component cE, cH;
  volume where;
  direction normal_direction;
  bool use_symmetry;
};

// dft.cpp (normally created with fields::add_dft_energy)
class dft_energy {
public:
  dft_energy(dft_chunk *E_, dft_chunk *H_, dft_chunk *D_, dft_chunk *B_, double fmin, double fmax,
             int Nf, const volume &where_);
  dft_energy(const dft_energy &f);

  double *electric();
  double *magnetic();
  double *total();

  void save_hdf5(h5file *file, const char *dprefix = 0);
  void load_hdf5(h5file *file, const char *dprefix = 0);

  void operator-=(const dft_energy &fl) {
    if (E && fl.E) *E -= *fl.E;
    if (H && fl.H) *H -= *fl.H;
    if (D && fl.D) *D -= *fl.D;
    if (B && fl.B) *B -= *fl.B;
  }

  void save_hdf5(fields &f, const char *fname, const char *dprefix = 0, const char *prefix = 0);
  void load_hdf5(fields &f, const char *fname, const char *dprefix = 0, const char *prefix = 0);

  void scale_dfts(std::complex<double> scale);

  void remove();

  double freq_min, dfreq;
  int Nfreq;
  dft_chunk *E, *H, *D, *B;
  volume where;
};

// stress.cpp (normally created with fields::add_dft_force)
class dft_force {
public:
  dft_force(dft_chunk *offdiag1_, dft_chunk *offdiag2_, dft_chunk *diag_, double fmin, double fmax,
            int Nf, const volume &where_);
  dft_force(const dft_force &f);

  double *force();

  void save_hdf5(h5file *file, const char *dprefix = 0);
  void load_hdf5(h5file *file, const char *dprefix = 0);

  void operator-=(const dft_force &fl);

  void save_hdf5(fields &f, const char *fname, const char *dprefix = 0, const char *prefix = 0);
  void load_hdf5(fields &f, const char *fname, const char *dprefix = 0, const char *prefix = 0);

  void scale_dfts(std::complex<double> scale);

  void remove();

  double freq_min, dfreq;
  int Nfreq;
  dft_chunk *offdiag1, *offdiag2, *diag;
  volume where;
};

// near2far.cpp (normally created with fields::add_dft_near2far)
class dft_near2far {
public:
  /* fourier tranforms of tangential E and H field components in a
     medium with the given scalar eps and mu */
  dft_near2far(dft_chunk *F, double fmin, double fmax, int Nf, double eps, double mu,
               const volume &where_, const direction periodic_d_[2], const int periodic_n_[2],
               const double periodic_k_[2], const double period_[2]);
  dft_near2far(const dft_near2far &f);

  /* return an array (Ex,Ey,Ez,Hx,Hy,Hz) x Nfreq of the far fields at x */
  std::complex<double> *farfield(const vec &x);

  /* like farfield, but requires F to be Nfreq*6 preallocated array, and
     does *not* perform the reduction over processes...an MPI allreduce
     summation by the caller is required to get the final result ... used
     by other output routine to efficiently get far field on a grid of pts */
  void farfield_lowlevel(std::complex<double> *F, const vec &x);

  /* Return a newly allocated array with all far fields */
  realnum *get_farfields_array(const volume &where, int &rank, size_t *dims, size_t &N,
                               double resolution);

  /* output far fields on a grid to an HDF5 file */
  void save_farfields(const char *fname, const char *prefix, const volume &where,
                      double resolution);

  /* output Poynting flux of far fields */
  double *flux(direction df, const volume &where, double resolution);

  void save_hdf5(h5file *file, const char *dprefix = 0);
  void load_hdf5(h5file *file, const char *dprefix = 0);

  void operator-=(const dft_near2far &fl);

  void save_hdf5(fields &f, const char *fname, const char *dprefix = 0, const char *prefix = 0);
  void load_hdf5(fields &f, const char *fname, const char *dprefix = 0, const char *prefix = 0);

  void scale_dfts(std::complex<double> scale);

  void remove();

  double freq_min, dfreq;
  int Nfreq;
  dft_chunk *F;
  double eps, mu;
  volume where;
  direction periodic_d[2];
  int periodic_n[2];
  double periodic_k[2], period[2];
};

/* Class to compute local-density-of-states spectra: the power spectrum
   P(omega) of the work done by the sources.  Specialized to handle only
   the case where all sources have the same time dependence, which greatly
   simplifies things because then we can do the spatial integral of E*J
   *first* and then do the Fourier transform, eliminating the need to
   store the Fourier transform per point or per current. */
class dft_ldos {
public:
  dft_ldos(double freq_min, double freq_max, int Nfreq);
  ~dft_ldos() {
    delete[] Fdft;
    delete[] Jdft;
  }

  void update(fields &f);          // to be called after each timestep
  double *ldos() const;            // returns array of Nomega values (after last timestep)
  std::complex<double> *F() const; // returns Fdft
  std::complex<double> *J() const; // returns Jdft

private:
  std::complex<realnum> *Fdft; // Nomega array of field * J*(x) DFT values
  std::complex<realnum> *Jdft; // Nomega array of J(t) DFT values
  double Jsum;                 // sum of |J| over all points
public:
  double omega_min, domega;
  int Nomega;
};

// dft.cpp (normally created with fields::add_dft_fields)
class dft_fields {
public:
  dft_fields(dft_chunk *chunks, double freq_min, double freq_max, int Nfreq, const volume &where);

  void scale_dfts(std::complex<double> scale);

  void remove();

  double freq_min, dfreq;
  int Nfreq;
  dft_chunk *chunks;
  volume where;
};

enum in_or_out { Incoming = 0, Outgoing };
enum connect_phase { CONNECT_PHASE = 0, CONNECT_NEGATE = 1, CONNECT_COPY = 2 };

// data for each susceptibility
typedef struct polarization_state_s {
  void *data; // internal polarization data for the susceptibility
  const susceptibility *s;
  struct polarization_state_s *next; // linked list
} polarization_state;

class fields_chunk {
public:
  realnum *f[NUM_FIELD_COMPONENTS][2]; // fields at current time

  // auxiliary fields needed for PML (at least in some components)
  realnum *f_u[NUM_FIELD_COMPONENTS][2];    // integrated from D/B
  realnum *f_w[NUM_FIELD_COMPONENTS][2];    // E/H integrated from these
  realnum *f_cond[NUM_FIELD_COMPONENTS][2]; // aux field for PML+conductivity

  /* sometimes, to synchronize the E and H fields, e.g. for computing
     flux at a given time, we need to timestep H by 1/2; in this case
     we save backup copies of (some of) the fields to resume timestepping */
  realnum *f_backup[NUM_FIELD_COMPONENTS][2];
  realnum *f_u_backup[NUM_FIELD_COMPONENTS][2];
  realnum *f_w_backup[NUM_FIELD_COMPONENTS][2];
  realnum *f_cond_backup[NUM_FIELD_COMPONENTS][2];

  // W (or E/H) field from prev. timestep, only stored if needed by update_pols
  realnum *f_w_prev[NUM_FIELD_COMPONENTS][2];

  // used to store D-P and B-P, e.g. when P implements dispersive media
  realnum *f_minus_p[NUM_FIELD_COMPONENTS][2];

  realnum *f_rderiv_int; // cache of helper field for 1/r d(rf)/dr derivative

  dft_chunk *dft_chunks;

  realnum **zeroes[NUM_FIELD_TYPES]; // Holds pointers to metal points.
  size_t num_zeroes[NUM_FIELD_TYPES];
  realnum **connections[NUM_FIELD_TYPES][CONNECT_COPY + 1][Outgoing + 1];
  size_t num_connections[NUM_FIELD_TYPES][CONNECT_COPY + 1][Outgoing + 1];
  std::complex<realnum> *connection_phases[NUM_FIELD_TYPES];

  int npol[NUM_FIELD_TYPES];                // only E_stuff and H_stuff are used
  polarization_state *pol[NUM_FIELD_TYPES]; // array of npol[i] polarization_state structures

  double a, Courant, dt; // res. a, Courant num., and timestep dt=Courant/a
  grid_volume gv;
  volume v;
  double m;                        // angular dependence in cyl. coords
  bool zero_fields_near_cylorigin; // fields=0 m pixels near r=0 for stability
  double beta;
  int is_real;
  src_vol *sources[NUM_FIELD_TYPES];
  structure_chunk *new_s;
  structure_chunk *s;
  const char *outdir;

  fields_chunk(structure_chunk *, const char *outdir, double m, double beta,
               bool zero_fields_near_cylorigin);

  fields_chunk(const fields_chunk &);
  ~fields_chunk();

  // step.cpp
  double peek_field(component, const vec &);

  void use_real_fields();
  bool have_component(component c, bool is_complex = false) {
    switch (c) {
      case Dielectric:
      case Permeability:
      case NO_COMPONENT: return !is_complex;
      default: return (f[c][0] && f[c][is_complex]);
    }
  }

  double last_source_time();
  // monitor.cpp
  std::complex<double> get_field(component, const ivec &) const;

  double get_chi1inv(component, direction, const ivec &iloc) const;

  void backup_component(component c);
  void average_with_backup(component c);
  void restore_component(component c);

  void set_output_directory(const char *name);
  void verbose(int gv = 1) { verbosity = gv; }

  double count_volume(component);
  friend class fields;

  int n_proc() const { return s->n_proc(); };
  int is_mine() const { return s->is_mine(); };
  // boundaries.cpp
  void zero_metal(field_type);
  bool needs_W_notowned(component c);
  // fields.cpp
  void remove_sources();
  void remove_susceptibilities(bool shared_chunks);
  void zero_fields();

  // update_eh.cpp
  bool needs_W_prev(component c) const;
  bool update_eh(field_type ft, bool skip_w_components = false);

  bool alloc_f(component c);
  void figure_out_step_plan();

  void set_solve_cw_omega(std::complex<double> omega) {
    doing_solve_cw = true;
    solve_cw_omega = omega;
  }
  void unset_solve_cw_omega() {
    doing_solve_cw = false;
    solve_cw_omega = 0.0;
  }

private:
  // we set a flag during cw_solve to replace some
  // time-dependent stuff with the analogous frequency-domain operation
  bool doing_solve_cw;                 // true when inside solve_cw
  std::complex<double> solve_cw_omega; // current omega for solve_cw

  int verbosity; // Turn on verbosity for debugging purposes...
  // fields.cpp
  bool have_plus_deriv[NUM_FIELD_COMPONENTS], have_minus_deriv[NUM_FIELD_COMPONENTS];
  component plus_component[NUM_FIELD_COMPONENTS], minus_component[NUM_FIELD_COMPONENTS];
  direction plus_deriv_direction[NUM_FIELD_COMPONENTS], minus_deriv_direction[NUM_FIELD_COMPONENTS];
  // step.cpp
  void phase_in_material(structure_chunk *s);
  void phase_material(int phasein_time);
  bool step_db(field_type ft);
  void step_source(field_type ft, bool including_integrated);
  bool update_pols(field_type ft);
  void calc_sources(double time);

  // initialize.cpp
  void initialize_field(component, std::complex<double> f(const vec &));
  void initialize_with_nth_te(int n, double kz);
  void initialize_with_nth_tm(int n, double kz);
  // boundaries.cpp
  void alloc_extra_connections(field_type, connect_phase, in_or_out, size_t);
  // dft.cpp
  void update_dfts(double timeE, double timeH);

  void changing_structure();
};

enum boundary_condition { Periodic = 0, Metallic, Magnetic, None };
enum time_sink {
  Connecting,
  Stepping,
  Boundaries,
  MpiTime,
  FieldOutput,
  FourierTransforming,
  MPBTime,
  Other
};

typedef void (*field_chunkloop)(fields_chunk *fc, int ichunk, component cgrid, ivec is, ivec ie,
                                vec s0, vec s1, vec e0, vec e1, double dV0, double dV1, ivec shift,
                                std::complex<double> shift_phase, const symmetry &S, int sn,
                                void *chunkloop_data);
typedef std::complex<double> (*field_function)(const std::complex<double> *fields, const vec &loc,
                                               void *integrand_data_);
typedef double (*field_rfunction)(const std::complex<double> *fields, const vec &loc,
                                  void *integrand_data_);

field_rfunction derived_component_func(derived_component c, const grid_volume &gv, int &nfields,
                                       component cs[12]);

/* A utility class for loop_in_chunks, for fetching values of field
   components at grid points, accounting for the complications
   of symmetry and yee-grid averaging. */
class chunkloop_field_components {
private:
  fields_chunk *fc;
  std::vector<component> parent_components;
  std::vector<std::complex<double> > phases;
  std::vector<ptrdiff_t> offsets;

public:
  chunkloop_field_components(fields_chunk *fc, component cgrid, std::complex<double> shift_phase,
                             const symmetry &S, int sn, int num_fields,
                             const component *components);
#if __cplusplus >= 201103L // delegating constructors are a C++11 feature
  chunkloop_field_components(fields_chunk *fc, component cgrid, std::complex<double> shift_phase,
                             const symmetry &S, int sn, std::vector<component> components)
      : chunkloop_field_components(fc, cgrid, shift_phase, S, sn, components.size(),
                                   components.data()) {}
#endif
  void update_values(ptrdiff_t idx);
  std::vector<std::complex<double> > values; // updated by update_values(idx)
};

/***************************************************************/
/* prototype for optional user-supplied function to provide an */
/* initial estimate of the wavevector of mode #mode at         */
/* frequency freq for eigenmode calculations                   */
/***************************************************************/
typedef vec (*kpoint_func)(double freq, int mode, void *user_data);

class fields {
public:
  int num_chunks;
  bool shared_chunks;
  fields_chunk **chunks;
  src_time *sources;
  flux_vol *fluxes;
  symmetry S;

  // The following is an array that is num_chunks by num_chunks.  Actually
  // it is two arrays, one for the imaginary and one for the real part.
  realnum **comm_blocks[NUM_FIELD_TYPES];
  // This is the same size as each comm_blocks array, and store the sizes
  // of the comm blocks themselves for each connection-phase type
  size_t *comm_sizes[NUM_FIELD_TYPES][CONNECT_COPY + 1];
  size_t comm_size_tot(int f, int pair) const {
    size_t sum = 0;
    for (int ip = 0; ip < 3; ++ip)
      sum += comm_sizes[f][ip][pair];
    return sum;
  }

  double a, dt; // The resolution a and timestep dt=Courant/a
  grid_volume gv, user_volume;
  volume v;
  double m;
  double beta;
  int t, phasein_time, is_real;
  std::complex<double> k[5], eikna[5];
  double coskna[5], sinkna[5];
  boundary_condition boundaries[2][5];
  char *outdir;
  bool components_allocated;

  // fields.cpp methods:
  fields(structure *, double m = 0, double beta = 0, bool zero_fields_near_cylorigin = true);
  fields(const fields &);
  ~fields();
  bool equal_layout(const fields &f) const;
  void use_real_fields();
  void zero_fields();
  void remove_sources();
  void remove_susceptibilities();
  void remove_fluxes();
  void reset();

  // time.cpp
  double time_spent_on(time_sink);
  void print_times();
  // boundaries.cpp
  void set_boundary(boundary_side, direction, boundary_condition);
  void use_bloch(direction d, double k) { use_bloch(d, (std::complex<double>)k); }
  void use_bloch(direction, std::complex<double> kz);
  void use_bloch(const vec &k);
  vec lattice_vector(direction) const;
  // update_eh.cpp
  void update_eh(field_type ft, bool skip_w_components = false);

  volume total_volume(void) const;

  // h5fields.cpp:
  // low-level function:
  void output_hdf5(h5file *file, const char *dataname, int num_fields, const component *components,
                   field_function fun, void *fun_data_, int reim, const volume &where,
                   bool append_data = false, bool single_precision = false);
  // higher-level functions
  void output_hdf5(const char *dataname, // OUTPUT COMPLEX-VALUED FUNCTION
                   int num_fields, const component *components, field_function fun, void *fun_data_,
                   const volume &where, h5file *file = 0, bool append_data = false,
                   bool single_precision = false, const char *prefix = 0,
                   bool real_part_only = false);
  void output_hdf5(const char *dataname, // OUTPUT REAL-VALUED FUNCTION
                   int num_fields, const component *components, field_rfunction fun,
                   void *fun_data_, const volume &where, h5file *file = 0, bool append_data = false,
                   bool single_precision = false, const char *prefix = 0);
  void output_hdf5(component c, // OUTPUT FIELD COMPONENT (or Dielectric)
                   const volume &where, h5file *file = 0, bool append_data = false,
                   bool single_precision = false, const char *prefix = 0);
  void output_hdf5(derived_component c, // OUTPUT DERIVED FIELD COMPONENT
                   const volume &where, h5file *file = 0, bool append_data = false,
                   bool single_precision = false, const char *prefix = 0);
  h5file *open_h5file(const char *name, h5file::access_mode mode = h5file::WRITE,
                      const char *prefix = NULL, bool timestamp = false);
  const char *h5file_name(const char *name, const char *prefix = NULL, bool timestamp = false);

  // array_slice.cpp methods

  // given a subvolume, compute the dimensions of the array slice
  // needed to store field data for that subvolume.
  // if `where` has zero thickness in (say) the x dimension,
  // i.e. the volume lives entirely at a single x-coordinate x0,
  // then the array slice will nonetheless generally have length 2
  // in the x direction (corresponding to the two grid points
  // nearest x0, from which fields at x0 are interpolated).
  // if collapse_empty_dimensions==true, all such length-2
  // array dimensions are collaped to length 1 by doing the
  // interpolation before returning the array.
  // currently, collapse_empty_dimensions is always false for the
  // time-domain arrays returned by get_field_array and always
  // true for the frequency-domain arrays returned by get_dft_array,
  // so an alternative name for `collapse_empty_dimensions` would be
  // `is_dft_array`.
  //
  // the `data` parameter is used internally in get_array_slice
  // and should be ignored by external callers.
  int get_array_slice_dimensions(const volume &where, size_t dims[3], direction dirs[3],
                                 bool collapse_empty_dimensions = false,
                                 bool snap_empty_dimensions = false, vec *min_max_loc = NULL,
                                 void *data = 0);

  int get_dft_array_dimensions(const volume &where, size_t dims[3], direction dirs[3]) {
    return get_array_slice_dimensions(where, dims, dirs, true);
  }

  // given a subvolume, return a column-major array containing
  // the given function of the field components in that subvolume
  // if slice is non-null, it must be a user-allocated buffer
  // of the correct size.
  // otherwise, a new buffer is allocated and returned; it
  // must eventually be caller-deallocated via delete[].
  double *get_array_slice(const volume &where, std::vector<component> components,
                          field_rfunction rfun, void *fun_data, double *slice = 0);

  std::complex<double> *get_complex_array_slice(const volume &where,
                                                std::vector<component> components,
                                                field_function fun, void *fun_data,
                                                std::complex<double> *slice = 0);

  // alternative entry points for when you have no field
  // function, i.e. you want just a single component or
  // derived component.)
  double *get_array_slice(const volume &where, component c, double *slice = 0);
  double *get_array_slice(const volume &where, derived_component c, double *slice = 0);
  std::complex<double> *get_complex_array_slice(const volume &where, component c,
                                                std::complex<double> *slice = 0);

  // like get_array_slice, but for *sources* instead of fields
  std::complex<double> *get_source_slice(const volume &where, component source_slice_component,
                                         std::complex<double> *slice = 0);

  // master routine for all above entry points
  void *do_get_array_slice(const volume &where, std::vector<component> components,
                           field_function fun, field_rfunction rfun, void *fun_data, void *vslice,
                           component source_slice_component = Ex, bool get_source_slice = false);

<<<<<<< HEAD
  /* fetch and return coordinates and integration weights of grid points covered by an array slice, */
  /* packed into a vector with format [NX, xtics[:], NY, ytics[:], NZ, ztics[:], weights[:] ]       */
  std::vector<double> get_array_metadata(const volume &where,
                                         bool collapse_empty_dimensions=true,
                                         bool snap_empty_dimensions=false);
=======
  /* fetch and return coordinates and integration weights of grid points covered by an array slice,
   */
  /* packed into a vector with format [NX, xtics[:], NY, ytics[:], NZ, ztics[:], weights[:] ] */
  std::vector<double> get_array_metadata(const volume &where, bool collapse_empty_dimensions = true,
                                         bool snap_empty_dimensions = false);
>>>>>>> 7bf065cf

  // step.cpp methods:
  double last_step_output_wall_time;
  int last_step_output_t;
  void step();

  // when comparing times, e.g. for source cutoffs, it
  // is useful to round to float to avoid gratuitous sensitivity
  // to floating-point roundoff error
  inline double round_time() const { return float(t * dt); };
  inline double time() const { return t * dt; };

  // cw_fields.cpp:
  bool solve_cw(double tol, int maxiters, std::complex<double> frequency, int L = 2);
  bool solve_cw(double tol = 1e-8, int maxiters = 10000, int L = 2);

  // sources.cpp:
  double last_source_time();
  void add_point_source(component c, double freq, double width, double peaktime, double cutoff,
                        const vec &, std::complex<double> amp = 1.0, int is_continuous = 0);
  void add_point_source(component c, const src_time &src, const vec &,
                        std::complex<double> amp = 1.0);

  void add_volume_source(component c, const src_time &src, const volume &where_,
                         std::complex<double> *arr, size_t dim1, size_t dim2, size_t dim3,
                         std::complex<double> amp);
  void add_volume_source(component c, const src_time &src, const volume &where_,
                         const char *filename, const char *dataset, std::complex<double> amp);
  void add_volume_source(component c, const src_time &src, const volume &,
                         std::complex<double> A(const vec &), std::complex<double> amp = 1.0);
  void add_volume_source(component c, const src_time &src, const volume &,
                         std::complex<double> amp = 1.0);
  void require_component(component c);

  // mpb.cpp

  // the return value of get_eigenmode is an opaque pointer
  // that can be passed to eigenmode_amplitude() to get
  // values of field components at arbitrary points in space.
  // call destroy_eigenmode_data() to deallocate it when finished.
  void *get_eigenmode(double omega_src, direction d, const volume where, const volume eig_vol,
                      int band_num, const vec &kpoint, bool match_frequency, int parity,
                      double resolution, double eigensolver_tol, bool verbose = false,
                      double *kdom = 0, void **user_mdata = 0);

  void add_eigenmode_source(component c, const src_time &src, direction d, const volume &where,
                            const volume &eig_vol, int band_num, const vec &kpoint,
                            bool match_frequency, int parity, double eig_resolution,
                            double eigensolver_tol, std::complex<double> amp,
                            std::complex<double> A(const vec &) = 0);

  void get_eigenmode_coefficients(dft_flux flux, const volume &eig_vol, int *bands, int num_bands,
                                  int parity, double eig_resolution, double eigensolver_tol,
                                  std::complex<double> *coeffs, double *vgrp,
                                  kpoint_func user_kpoint_func = 0, void *user_kpoint_data = 0,
                                  vec *kpoints = 0, vec *kdom = 0, bool verbose = false);

  // initialize.cpp:
  void initialize_field(component, std::complex<double> f(const vec &));
  void initialize_with_nth_te(int n);
  void initialize_with_nth_tm(int n);
  void initialize_with_n_te(int ntot);
  void initialize_with_n_tm(int ntot);
  int phase_in_material(const structure *s, double time);
  int is_phasing();

  // loop_in_chunks.cpp
  void loop_in_chunks(field_chunkloop chunkloop, void *chunkloop_data, const volume &where,
                      component cgrid = Centered, bool use_symmetry = true,
                      bool snap_unit_dims = false);

  // integrate.cpp
  std::complex<double> integrate(int num_fields, const component *components, field_function fun,
                                 void *fun_data_, const volume &where, double *maxabs = 0);
  double integrate(int num_fields, const component *components, field_rfunction fun,
                   void *fun_data_, const volume &where, double *maxabs = 0);
  std::complex<double> integrate2(const fields &fields2, int num_fields1,
                                  const component *components1, int num_fields2,
                                  const component *components2, field_function integrand,
                                  void *integrand_data_, const volume &where, double *maxabs = 0);
  double integrate2(const fields &fields2, int num_fields1, const component *components1,
                    int num_fields2, const component *components2, field_rfunction integrand,
                    void *integrand_data_, const volume &where, double *maxabs = 0);

  double max_abs(int num_fields, const component *components, field_function fun, void *fun_data_,
                 const volume &where);
  double max_abs(int num_fields, const component *components, field_rfunction fun, void *fun_data_,
                 const volume &where);

  double max_abs(int c, const volume &where);
  double max_abs(component c, const volume &where);
  double max_abs(derived_component c, const volume &where);

  // dft.cpp
  dft_chunk *add_dft(component c, const volume &where, double freq_min, double freq_max, int Nfreq,
                     bool include_dV_and_interp_weights = true,
                     std::complex<double> stored_weight = 1.0, dft_chunk *chunk_next = 0,
                     bool sqrt_dV_and_interp_weights = false,
                     std::complex<double> extra_weight = 1.0, bool use_centered_grid = true,
                     int vc = 0);
  dft_chunk *add_dft_pt(component c, const vec &where, double freq_min, double freq_max, int Nfreq);
  dft_chunk *add_dft(const volume_list *where, double freq_min, double freq_max, int Nfreq,
                     bool include_dV = true);
  void update_dfts();
  dft_flux add_dft_flux(const volume_list *where, double freq_min, double freq_max, int Nfreq,
                        bool use_symmetry = true);
  dft_flux add_dft_flux(direction d, const volume &where, double freq_min, double freq_max,
                        int Nfreq, bool use_symmetry = true);
  dft_flux add_dft_flux_box(const volume &where, double freq_min, double freq_max, int Nfreq);
  dft_flux add_dft_flux_plane(const volume &where, double freq_min, double freq_max, int Nfreq);

  // a "mode monitor" is just a dft_flux with symmetry reduction turned off.
  dft_flux add_mode_monitor(direction d, const volume &where, double freq_min, double freq_max,
                            int Nfreq);

  dft_fields add_dft_fields(component *components, int num_components, const volume where,
                            double freq_min, double freq_max, int Nfreq);

  /********************************************************/
  /* process_dft_component is an intermediate-level       */
  /* routine that serves as a common back end for several */
  /* operations involving DFT fields (specifically,       */
  /* writing DFT fields to HDF5 files, fetching arrays    */
  /* of DFT fields, and  evaluating overlap integrals     */
  /* flux and mode fields.)                               */
  /********************************************************/
  std::complex<double> process_dft_component(dft_chunk **chunklists, int num_chunklists,
                                             int num_freq, component c, const char *HDF5FileName,
                                             std::complex<double> **field_array = 0, int *rank = 0,
<<<<<<< HEAD
                                             size_t *dims = 0, direction *dirs=0, void *mode1_data = 0,
                                             void *mode2_data = 0, component c_conjugate = Ex,
                                             bool *first_component = 0, bool retain_interp_weights=true);
=======
                                             size_t *dims = 0, direction *dirs = 0,
                                             void *mode1_data = 0, void *mode2_data = 0,
                                             component c_conjugate = Ex, bool *first_component = 0,
                                             bool retain_interp_weights = true);
>>>>>>> 7bf065cf

  // output DFT fields to HDF5 file
  void output_dft_components(dft_chunk **chunklists, int num_chunklists, volume dft_volume,
                             const char *HDF5FileName);

  void output_dft(dft_flux flux, const char *HDF5FileName);
  void output_dft(dft_force force, const char *HDF5FileName);
  void output_dft(dft_near2far n2f, const char *HDF5FileName);
  void output_dft(dft_fields fdft, const char *HDF5FileName);
  void output_mode_fields(void *mode_data, dft_flux flux, const char *HDF5FileName);

  // get array of DFT field values
  std::complex<double> *get_dft_array(dft_flux flux, component c, int num_freq, int *rank,
                                      size_t dims[3]);
  std::complex<double> *get_dft_array(dft_fields fdft, component c, int num_freq, int *rank,
                                      size_t dims[3]);
  std::complex<double> *get_dft_array(dft_force force, component c, int num_freq, int *rank,
                                      size_t dims[3]);
  std::complex<double> *get_dft_array(dft_near2far n2f, component c, int num_freq, int *rank,
                                      size_t dims[3]);

  // overlap integrals between eigenmode fields and DFT flux fields
  void get_overlap(void *mode1_data, void *mode2_data, dft_flux flux, int num_freq,
                   std::complex<double> overlaps[2]);
  void get_mode_flux_overlap(void *mode_data, dft_flux flux, int num_freq,
                             std::complex<double> overlaps[2]);
  void get_mode_mode_overlap(void *mode1_data, void *mode2_data, dft_flux flux,
                             std::complex<double> overlaps[2]);

  dft_energy add_dft_energy(const volume_list *where, double freq_min, double freq_max, int Nfreq);

  // stress.cpp
  dft_force add_dft_force(const volume_list *where, double freq_min, double freq_max, int Nfreq);

  // near2far.cpp
  dft_near2far add_dft_near2far(const volume_list *where, double freq_min, double freq_max,
                                int Nfreq, int Nperiods = 1);
  // monitor.cpp
  double get_chi1inv(component, direction, const vec &loc, bool parallel = true) const;
  double get_inveps(component c, direction d, const vec &loc) const {
    return get_chi1inv(c, d, loc);
  }
  double get_eps(const vec &loc) const;
  double get_mu(const vec &loc) const;
  void get_point(monitor_point *p, const vec &) const;
  monitor_point *get_new_point(const vec &, monitor_point *p = NULL) const;

  std::complex<double> get_field(int c, const vec &loc) const;
  std::complex<double> get_field(component c, const vec &loc, bool parallel = true) const;
  double get_field(derived_component c, const vec &loc) const;

  // energy_and_flux.cpp
  void synchronize_magnetic_fields();
  void restore_magnetic_fields();
  double energy_in_box(const volume &);
  double electric_energy_in_box(const volume &);
  double magnetic_energy_in_box(const volume &);
  double thermo_energy_in_box(const volume &);
  double total_energy();
  double field_energy_in_box(const volume &);
  double field_energy_in_box(component c, const volume &);
  double field_energy();
  double flux_in_box_wrongH(direction d, const volume &);
  double flux_in_box(direction d, const volume &);
  flux_vol *add_flux_vol(direction d, const volume &where);
  flux_vol *add_flux_plane(const volume &where);
  flux_vol *add_flux_plane(const vec &p1, const vec &p2);
  double electric_energy_max_in_box(const volume &where);
  double modal_volume_in_box(const volume &where);
  double electric_sqr_weighted_integral(double (*deps)(const vec &), const volume &where);
  double electric_energy_weighted_integral(double (*f)(const vec &), const volume &where);

  void set_output_directory(const char *name);
  void verbose(int gv = 1);
  double count_volume(component);
  // fields.cpp
  bool have_component(component);
  // material.cpp
  double max_eps() const;
  // step.cpp
  void step_boundaries(field_type);

  bool nosize_direction(direction d) const;
  direction normal_direction(const volume &where) const;

  // casimir.cpp
  std::complex<double> casimir_stress_dct_integral(direction dforce, direction dsource, double mx,
                                                   double my, double mz, field_type ft,
                                                   volume where, bool is_bloch = false);

  void set_solve_cw_omega(std::complex<double> omega);
  void unset_solve_cw_omega();

private:
  int verbosity;                    // Turn on verbosity for debugging purposes...
  int synchronized_magnetic_fields; // count number of nested synchs
  double last_wall_time;
#define MEEP_TIMING_STACK_SZ 10
  time_sink working_on, was_working_on[MEEP_TIMING_STACK_SZ];
  double times_spent[Other + 1];
  // fields.cpp
  void figure_out_step_plan();
  // time.cpp
  void am_now_working_on(time_sink);
  void finished_working();
  // boundaries.cpp
  bool chunk_connections_valid;
  void find_metals();
  void disconnect_chunks();
  void connect_chunks();
  void connect_the_chunks(); // Intended to be ultra-private...
  bool on_metal_boundary(const ivec &);
  ivec ilattice_vector(direction) const;
  bool locate_point_in_user_volume(ivec *, std::complex<double> *phase) const;
  void locate_volume_source_in_user_volume(const vec p1, const vec p2, vec newp1[8], vec newp2[8],
                                           std::complex<double> kphase[8], int &ncopies) const;
  // mympi.cpp
  void boundary_communications(field_type);
  // step.cpp
  void phase_material();
  void step_db(field_type ft);
  void step_source(field_type ft, bool including_integrated = false);
  void update_pols(field_type ft);
  void calc_sources(double tim);

public:
  // monitor.cpp
  std::complex<double> get_field(component c, const ivec &iloc, bool parallel = true) const;
  double get_chi1inv(component, direction, const ivec &iloc, bool parallel = true) const;
  // boundaries.cpp
  bool locate_component_point(component *, ivec *, std::complex<double> *) const;
};

class flux_vol {
public:
  flux_vol(fields *f_, direction d_, const volume &where_) : where(where_) {
    f = f_;
    d = d_;
    cur_flux = cur_flux_half = 0;
    next = f->fluxes;
    f->fluxes = this;
  }
  ~flux_vol() { delete next; }

  void update_half() {
    cur_flux_half = flux_wrongE();
    if (next) next->update_half();
  }
  void update() {
    cur_flux = (flux_wrongE() + cur_flux_half) * 0.5;
    if (next) next->update();
  }

  double flux() { return cur_flux; }

  flux_vol *next;

private:
  double flux_wrongE() { return f->flux_in_box_wrongH(d, where); }
  fields *f;
  direction d;
  volume where;
  double cur_flux, cur_flux_half;
};

// The following is a utility function to parse the executable name use it
// to come up with a directory name, avoiding overwriting any existing
// directory, unless the source file hasn't changed.

const char *make_output_directory(const char *exename, const char *jobname = NULL);
void trash_output_directory(const char *dirname);
FILE *create_output_file(const char *dirname, const char *fname);

// The following allows you to hit ctrl-C to tell your calculation to stop
// and clean up.
void deal_with_ctrl_c(int stop_now = 2);
// When a ctrl_c is called, the following variable (which starts with a
// zero value) is incremented.
extern int interrupt;

int do_harminv(std::complex<double> *data, int n, double dt, double fmin, double fmax, int maxbands,
               std::complex<double> *amps, double *freq_re, double *freq_im, double *errors = NULL,
               double spectral_density = 1.1, double Q_thresh = 50, double rel_err_thresh = 1e20,
               double err_thresh = 0.01, double rel_amp_thresh = -1, double amp_thresh = -1);

std::complex<double> *
make_casimir_gfunc(double T, double dt, double sigma, field_type ft,
                   std::complex<double> (*eps_func)(std::complex<double> omega) = 0,
                   double Tfft = 0);

std::complex<double> *make_casimir_gfunc_kz(double T, double dt, double sigma, field_type ft);

#if MEEP_SINGLE
// in mympi.cpp ... must be here in order to use realnum type
void broadcast(int from, realnum *data, int size);
#endif

// random number generation: random.cpp
void set_random_seed(unsigned long seed);
double uniform_random(double a, double b);          // uniform random in [a,b]
double gaussian_random(double mean, double stddev); // normal random with given mean and stddev
int random_int(int a, int b);                       // uniform random in [a,b)

// Bessel function (in initialize.cpp)
double BesselJ(int m, double kr);

// analytical Green's functions (in near2far.cpp); upon return,
// EH[0..5] are set to the Ex,Ey,Ez,Hx,Hy,Hz field components at x
// from a c0 source of amplitude f0 at x0.
void green2d(std::complex<double> *EH, const vec &x, double freq, double eps, double mu,
             const vec &x0, component c0, std::complex<double> f0);
void green3d(std::complex<double> *EH, const vec &x, double freq, double eps, double mu,
             const vec &x0, component c0, std::complex<double> f0);

// non-class methods for working with mpb eigenmode data
//
void destroy_eigenmode_data(void *vedata, bool destroy_mdata = true);
std::complex<double> eigenmode_amplitude(void *vedata, const vec &p, component c);
double get_group_velocity(void *vedata);
vec get_k(void *vedata);

realnum linear_interpolate(realnum rx, realnum ry, realnum rz, realnum *data, int nx, int ny,
                           int nz, int stride);

// utility routine for modular arithmetic that always returns a nonnegative integer
inline int pmod(int n, int modulus) {
  n = n % modulus;
  if (n < 0) n += modulus;
  return n;
}
} /* namespace meep */

#endif /* MEEP_H */<|MERGE_RESOLUTION|>--- conflicted
+++ resolved
@@ -943,12 +943,8 @@
                                              ivec max_corner, int num_freq, h5file *file,
                                              double *buffer, int reim,
                                              std::complex<double> *field_array, void *mode1_data,
-<<<<<<< HEAD
-                                             void *mode2_data, int ic_conjugate, bool retain_interp_weights, fields *parent);
-=======
                                              void *mode2_data, int ic_conjugate,
                                              bool retain_interp_weights, fields *parent);
->>>>>>> 7bf065cf
 
   void operator-=(const dft_chunk &chunk);
 
@@ -1562,19 +1558,11 @@
                            field_function fun, field_rfunction rfun, void *fun_data, void *vslice,
                            component source_slice_component = Ex, bool get_source_slice = false);
 
-<<<<<<< HEAD
-  /* fetch and return coordinates and integration weights of grid points covered by an array slice, */
-  /* packed into a vector with format [NX, xtics[:], NY, ytics[:], NZ, ztics[:], weights[:] ]       */
-  std::vector<double> get_array_metadata(const volume &where,
-                                         bool collapse_empty_dimensions=true,
-                                         bool snap_empty_dimensions=false);
-=======
   /* fetch and return coordinates and integration weights of grid points covered by an array slice,
    */
   /* packed into a vector with format [NX, xtics[:], NY, ytics[:], NZ, ztics[:], weights[:] ] */
   std::vector<double> get_array_metadata(const volume &where, bool collapse_empty_dimensions = true,
                                          bool snap_empty_dimensions = false);
->>>>>>> 7bf065cf
 
   // step.cpp methods:
   double last_step_output_wall_time;
@@ -1704,16 +1692,10 @@
   std::complex<double> process_dft_component(dft_chunk **chunklists, int num_chunklists,
                                              int num_freq, component c, const char *HDF5FileName,
                                              std::complex<double> **field_array = 0, int *rank = 0,
-<<<<<<< HEAD
-                                             size_t *dims = 0, direction *dirs=0, void *mode1_data = 0,
-                                             void *mode2_data = 0, component c_conjugate = Ex,
-                                             bool *first_component = 0, bool retain_interp_weights=true);
-=======
                                              size_t *dims = 0, direction *dirs = 0,
                                              void *mode1_data = 0, void *mode2_data = 0,
                                              component c_conjugate = Ex, bool *first_component = 0,
                                              bool retain_interp_weights = true);
->>>>>>> 7bf065cf
 
   // output DFT fields to HDF5 file
   void output_dft_components(dft_chunk **chunklists, int num_chunklists, volume dft_volume,
