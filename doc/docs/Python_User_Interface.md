---
# Python User Interface
---

This page is a listing of the functions exposed by the Python interface. For a gentler introduction, see [Tutorial/Basics](Python_Tutorials/Basics.md). Note that this page is not a complete listing of all functions. In particular, because of the [SWIG wrappers](#swig-wrappers), every function in the C++ interface is accessible from the Python module, but not all of these functions are documented or intended for end users. See also the instructions for [parallel Meep](Parallel_Meep.md).

The Python API functions and classes can be found in the `meep` module, which should be installed in your Python system by Meep's `make install` script. If you installed into a nonstandard location (e.g. your home directory), you may need to set the `PYTHONPATH` environment variable as documented in the [Installation](Installation.md) section. You typically import the `meep` module in Python via `import meep as mp`.

[TOC]

The Simulation Class
---------------------

The `Simulation` [class](#classes) contains all the attributes that you can set to control various parameters of the Meep computation. The function signature of the `Simulation` constructor with its default values is listed here for convenience:

```python
class Simulation(object):

    def __init__(self,
                 cell_size,
                 resolution,
                 geometry=[],
                 sources=[],
                 eps_averaging=True,
                 dimensions=3,
                 boundary_layers=[],
                 symmetries=[],
                 verbose=False,
                 force_complex_fields=False,
                 default_material=mp.Medium(),
                 m=0,
                 k_point=False,
                 extra_materials=[],
                 material_function=None,
                 epsilon_func=None,
                 epsilon_input_file='',
                 progress_interval=4,
                 subpixel_tol=1e-4,
                 subpixel_maxeval=100000,
                 ensure_periodicity=True,
                 num_chunks=0,
                 Courant=0.5,
                 accurate_fields_near_cylorigin=False,
                 filename_prefix=None,
                 output_volume=None,
                 output_single_precision=False,
                 load_structure='',
                 geometry_center=mp.Vector3(),
                 force_all_components=False,
                 split_chunks_evenly=True,
                 chunk_layout=None):
```

All `Simulation` attributes are described in further detail below. In brackets after each variable is the type of value that it should hold. The classes, complex datatypes like `GeometricObject`, are described in a later subsection. The basic datatypes, like `integer`, `boolean`, `complex`, and `string` are defined by Python. `Vector3` is a `meep` class.

**`geometry` [ list of `GeometricObject` class ]**
—
Specifies the geometric objects making up the structure being simulated. When objects overlap, later objects in the list take precedence. Defaults to no objects (empty list).

**`geometry_center` [ `Vector3` class ]**
—
Specifies the coordinates of the center of the cell. Defaults to (0, 0, 0), but changing this allows you to shift the coordinate system used in Meep (for example, to put the origin at the corner).

**`sources` [ list of `Source` class ]**
—
Specifies the current sources to be present in the simulation. Defaults to none (empty list).

**`symmetries` [ list of `Symmetry` class ]**
—
Specifies the spatial symmetries (mirror or rotation) to exploit in the simulation. Defaults to none (empty list). The symmetries must be obeyed by *both* the structure and the sources. See also [Exploiting Symmetry](Exploiting_Symmetry.md).

**`boundary_layers` [ list of `PML` class ]**
—
Specifies the [PML](Perfectly_Matched_Layer.md) absorbing boundary layers to use. Defaults to none.

**`cell_size` [ `Vector3` ]**
—
Specifies the size of the cell which is centered on the origin of the coordinate system. Any sizes of 0 imply a reduced-dimensionality calculation. Strictly speaking, the dielectric function is taken to be uniform along that dimension. A 2d calculation is especially optimized. See `dimensions` below. **Note:** because Maxwell's equations are scale invariant, you can use any units of distance you want to specify the cell size: nanometers, microns, centimeters, etc. However, it is usually convenient to pick some characteristic lengthscale of your problem and set that length to 1. See also [Units](Introduction.md#units-in-meep). Required argument (no default).

**`default_material` [`Medium` class ]**
—
Holds the default material that is used for points not in any object of the geometry list. Defaults to `air` (ε=1). This can also be a NumPy array that defines a dielectric function much like `epsilon_input_file` below (see below).

**`material_function` [ function ]**
—
A Python function that takes a `Vector3` and returns a `Medium`. See also [Medium](#medium). Defaults to `None`.

<a name="eps_func"></a>

**`epsilon_func` [ function ]**
—
A Python function that takes a `Vector3` and returns the dielectric constant at that point. See also [Medium](#medium). Defaults to `None`.

**`epsilon_input_file` [`string`]**
—
If this string is not empty (the default), then it should be the name of an HDF5 file whose first/only dataset defines a scalar, real-valued, frequency-independent dielectric function over some discrete grid. Alternatively, the dataset name can be specified explicitly if the string is in the form "filename:dataset". This dielectric function is then used in place of the ε property of `default_material` (i.e. where there are no `geometry` objects). The grid of the epsilon file dataset need *not* match the computational grid; it is scaled and/or linearly interpolated as needed to map the file onto the cell. The structure is warped if the proportions of the grids do not match. **Note:** the file contents only override the ε property of the `default_material`, whereas other properties (μ, susceptibilities, nonlinearities, etc.) of `default_material` are still used.

**`dimensions` [`integer`]**
—
Explicitly specifies the dimensionality of the simulation, if the value is less than 3. If the value is 3 (the default), then the dimensions are automatically reduced to 2 if possible when `cell_size` in the $z$ direction is `0`. If `dimensions` is the special value of `CYLINDRICAL`, then cylindrical coordinates are used and the $x$ and $z$ dimensions are interpreted as $r$ and $z$, respectively. If `dimensions` is 1, then the cell must be along the $z$ direction and only $E_x$ and $H_y$ field components are permitted. If `dimensions` is 2, then the cell must be in the $xy$ plane.

**`m` [`number`]**
—
For `CYLINDRICAL` simulations, specifies that the angular $\phi$ dependence of the fields is of the form $e^{im\phi}$ (default is `m=0`). If the simulation cell includes the origin $r=0$, then `m` must be an integer.

**`accurate_fields_near_cylorigin` [`boolean`]**
—
For `CYLINDRICAL` simulations with |*m*| &gt; 1, compute more accurate fields near the origin $r=0$ at the expense of requiring a smaller Courant factor. Empirically, when this option is set to `True`, a Courant factor of roughly $\min[0.5, 1 / (|m| + 0.5)]$ or smaller seems to be needed. Default is `False`, in which case the $D_r$, $D_z$, and $B_r$ fields within |*m*| pixels of the origin are forced to zero, which usually ensures stability with the default Courant factor of 0.5, at the expense of slowing convergence of the fields near $r=0$.

**`resolution` [`number`]**
—
Specifies the computational grid resolution in pixels per distance unit. Required argument. No default.

**`k_point` [`False` or `Vector3`]**
—
If `False` (the default), then the boundaries are perfect metallic (zero electric field). If a `Vector3`, then the boundaries are Bloch-periodic: the fields at one side are $\exp(i\mathbf{k}\cdot\mathbf{R})$ times the fields at the other side, separated by the lattice vector $\mathbf{R}$. A non-zero `Vector3` will produce complex fields. The `k_point` vector is specified in Cartesian coordinates in units of 2π/distance. Note: this is *different* from [MPB](https://mpb.readthedocs.io), equivalent to taking MPB's `k_points` through its function `reciprocal->cartesian`.

**`ensure_periodicity` [`boolean`]**
—
If `True` (the default) *and* if the boundary conditions are periodic (`k_point` is not `False`), then the geometric objects are automatically repeated periodically according to the lattice vectors which define the size of the cell.

**`eps_averaging` [`boolean`]**
—
If `True` (the default), then subpixel averaging is used when initializing the dielectric function. For details, see Section 3 ("Interpolation and the illusion of continuity") of [Computer Physics Communications, Vol. 181, pp. 687-702, 2010](http://ab-initio.mit.edu/~oskooi/papers/Oskooi10.pdf). The input variables `subpixel_maxeval` (default 10<sup>4</sup>) and `subpixel_tol` (default 10<sup>-4</sup>) specify the maximum number of function evaluations and the integration tolerance for subpixel averaging. Increasing/decreasing these, respectively, will cause a more accurate but slower computation of the average ε with diminishing returns for the actual FDTD error.

**`force_complex_fields` [`boolean`]**
—
By default, Meep runs its simulations with purely real fields whenever possible. It uses complex fields which require twice the memory and computation if the `k_point` is non-zero or if `m` is non-zero. However, by setting `force_complex_fields` to `True`, Meep will always use complex fields.


**`force_all_components` [`boolean`]**
—
By default, in a 2d simulation Meep uses only the field components that might excited by your current sources: either the in-plane (E<sub>x</sub>,E<sub>y</sub>,H<sub>z</sub>) or out-of-plane (H<sub>x</sub>,H<sub>y</sub>,E<sub>z</sub>) polarization, depending on the source.  (Both polarizations are excited if you use multiple source polarizations, or if an anisotropic medium is present that couples the two polarizations.)   In rare cases (primarily for combining results of multiple simulations with differing polarizations), you might want to force it to simulate all fields, even those that remain zero throughout the simulation, by setting `force_all_components` to `True`.

**`filename_prefix` [`string`]**
—
A string prepended to all output filenames. If empty (the default), then Meep uses the name of the current Python file, with ".py" replaced by "-" (e.g. `foo.py` uses a `"foo-"` prefix). See also [Output File Names](Python_User_Interface.md#output-file-names).

**`Courant` [`number`]**
—
Specify the Courant factor $S$ which relates the time step size to the spatial discretization: $cΔ t = SΔ x$. Default is 0.5. For numerical stability, the Courant factor must be *at most* $n_\textrm{min}/\sqrt{\textrm{# dimensions}}$, where $n_\textrm{min}$ is the minimum refractive index (usually 1), and in practice $S$ should be slightly smaller.

**`output_volume` [`Volume` class ]**
—
Specifies the default region of space that is output by the HDF5 output functions (below); see also the `Volume` class which manages `meep::volume*` objects. Default is `None`, which means that the whole cell is output. Normally, you should use the `in_volume(...)` function to modify the output volume instead of setting `output_volume` directly.

**`output_single_precision` [`boolean`]**
—
Meep performs its computations in [double precision](https://en.wikipedia.org/wiki/double_precision), and by default its output HDF5 files are in the same format. However, by setting this variable to `True` (default is `False`) you can instead output in [single precision](https://en.wikipedia.org/wiki/single_precision) which saves a factor of two in space.

**`progress_interval` [`number`]**
—
Time interval (seconds) after which Meep prints a progress message. Default is 4 seconds.

**`extra_materials` [ list of `Medium` class ]**
—
By default, Meep turns off support for material dispersion (via susceptibilities or conductivity) or nonlinearities if none of the objects in `geometry` have materials with these properties &mdash; since they are not needed, it is faster to omit their calculation. This doesn't work, however, if you use a `material_function`: materials via a user-specified function of position instead of just geometric objects. If your material function only returns a nonlinear material, for example, Meep won't notice this unless you tell it explicitly via `extra_materials`. `extra_materials` is a list of materials that Meep should look for in the cell in addition to any materials that are specified by geometric objects. You should list any materials other than scalar dielectrics that are returned by `material_function` here.

**`load_structure` [`string`]**
—
If not empty, Meep will load the structure file specified by this string. The file must have been created by `mp.dump_structure`. Defaults to an empty string. See [Load and Dump Structure](#load-and-dump-structure) for more information.

**`chunk_layout` [`string` or `Simulation` instance]**
—
This will cause the `Simulation` to use the chunk layout described by either an h5 file (created by `Simulation.dump_chunk_layout`) or another `Simulation`. See [Load and Dump Structure](#load-and-dump-structure) for more information.

The following require a bit more understanding of the inner workings of Meep to use. See also [SWIG Wrappers](#swig-wrappers).

**`structure` [`meep::structure*`]**
—
Pointer to the current structure being simulated; initialized by `_init_structure` which is called automatically by `init_sim()` which is called automatically by any of the [run functions](#run-functions). The structure initialization is handled by the `Simulation` class, and most users will not need to call `_init_structure`.

**`fields` [`meep::fields*`]**
—
Pointer to the current fields being simulated; initialized by `init_sim()` which is called automatically by any of the [run functions](#run-functions).

**`num_chunks` [`integer`]**
—
Minimum number of "chunks" (subarrays) to divide the structure/fields into (default 0). Actual number is determined by number of processors, PML layers, etcetera. Mainly useful for debugging.

**`split_chunks_evenly` [`boolean`]**
—
When `True` (the default), the work per chunk is not taken into account when splitting chunks up for multiple processors. The cell is simply split up into equal chunks (with the exception of PML regions, which must be on their own chunk). When `False`, Meep attempts to allocate an equal amount of work to each processor, which can increase the performance of parallel simulations.

Predefined Variables
--------------------

These are available directly via the `meep` package.

**`air`, `vacuum` [`Medium` class ]**
—
Two aliases for a predefined material type with a dielectric constant of 1.

**`perfect_electric_conductor` or `metal` [`Medium` class ]**
—
A predefined material type corresponding to a perfect electric conductor at the boundary of which the parallel electric field is zero. Technically, $\varepsilon = -\infty$.

**`perfect_magnetic_conductor` [`Medium` class ]**
—
A predefined material type corresponding to a perfect magnetic conductor at the boundary of which the parallel magnetic field is zero. Technically, $\mu = -\infty$.

**`inf` [`number`]**
—
A big number (10<sup>20</sup>) to use for "infinite" dimensions of objects.

Constants (Enumerated Types)
----------------------------

Several of the functions/classes in Meep ask you to specify e.g. a field component or a direction in the grid. These should be one of the following constants (which are available directly via the `meep` package):

**`direction` constants**
—
Specify a direction in the grid. One of `X`, `Y`, `Z`, `R`, `P` for $x$, $y$, $z$, $r$, $\phi$, respectively.

**`side` constants**
—
Specify particular boundary in some direction (e.g. $+x$ or $-x$). One of `Low` or `High`.

**`boundary_condition` constants**
—
`Periodic`, `Magnetic`, `Metallic`, or `None`.

**`component` constants**
—
Specify a particular field or other component. One of `Ex`, `Ey`, `Ez`, `Er`, `Ep`, `Hx`, `Hy`, `Hz`, `Hy`, `Hp`, `Hz`, `Bx`, `By`, `Bz`, `By`, `Bp`, `Bz`, `Dx`, `Dy`, `Dz`, `Dr`, `Dp`, `Dielectric`, `Permeability`, for $E_x$, $E_y$, $E_z$, $E_r$, $E_\phi$, $H_x$, $H_y$, $H_z$, $H_r$, $H_\phi$, $B_x$, $B_y$, $B_z$, $B_r$, $B_\phi$, $D_x$, $D_y$, $D_z$, $D_r$, $D_\phi$, ε, μ, respectively.

**`derived_component` constants**
—
These are additional components which are not actually stored by Meep but are computed as needed, mainly for use in output functions. One of `Sx`, `Sy`, `Sz`, `Sr`, `Sp`, `EnergyDensity`, `D_EnergyDensity`, `H_EnergyDensity` for $S_x$, $S_y$, $S_z$, $S_r$, $S_\phi$ (components of the Poynting vector $\mathrm{Re}\,\mathbf{E}^* \times \mathbf{H}$), $(\mathbf{E}^* \cdot \mathbf{D} + \mathbf{H}^* \cdot \mathbf{B})/2$, $\mathbf{E}^* \cdot \mathbf{D}/2$, $\mathbf{H}^* \cdot \mathbf{B}/2$, respectively.

Classes
-------

Classes are complex datatypes with various properties which may have default values. Classes can be "subclasses" of other classes. Subclasses inherit all the properties of their superclass and can be used in any place the superclass is expected.

The `meep` package defines several types of classes. The most important of these is the `Simulation` class. Classes which are available directly from the `meep` package are constructed with:

```py
mp.ClassName(prop1=val1, prop2=val2, ...)
```

The most numerous are the geometric object classes which are the same as those used in [MPB](https://mpb.readthedocs.io). You can get a list of the available classes (and constants) in the Python interpreter with:

```py
import meep
[x for x in dir(meep) if x[0].isupper()]
```

More information, including their property types and default values, is available with the standard python `help` function: `help(mp.ClassName)`.

The following are available directly via the `meep` package.

### Medium

This class is used to specify the materials that geometric objects are made of. It represents an electromagnetic medium which is possibly nonlinear and/or dispersive. See also [Materials](Materials.md). To model a perfectly-conducting metal, use the predefined `metal` object, above. To model imperfect conductors, use a dispersive dielectric material. See also the [Predefined Variables](#predefined-variables): `metal`, `perfect_electric_conductor`, and `perfect_magnetic_conductor`.

**`epsilon` [`number`]**
—The frequency-independent isotropic relative permittivity or dielectric constant. Default is 1. You can also use `index=n` as a synonym for `epsilon=n*n`; note that this is not really the refractive index if you also specify μ, since the true index is $\sqrt{\mu\varepsilon}$.

Using `epsilon=ep` is actually a synonym for `epsilon_diag=mp.Vector3(ep, ep, ep)`.

**`epsilon_diag` and `epsilon_offdiag` [`Vector3`]**
—
These properties allow you to specify ε as an arbitrary real-symmetric tensor by giving the diagonal and offdiagonal parts. Specifying `epsilon_diag=Vector3(a, b, c)` and/or `epsilon_offdiag=Vector3(u, v, w)` corresponds to a relative permittivity ε tensor
\\begin{pmatrix} a & u & v \\\\ u & b & w \\\\ v & w & c \\end{pmatrix}

Default is the identity matrix ($a = b = c = 1$ and $u = v = w = 0$).

**`mu` [`number`]**
—
The frequency-independent isotropic relative permeability μ. Default is 1. Using `mu=pm` is actually a synonym for `mu_diag=mp.Vector3(pm, pm, pm)`.

**`mu_diag` and `mu_offdiag` [`Vector3`]**
—
These properties allow you to specify μ as an arbitrary real-symmetric tensor by giving the diagonal and offdiagonal parts exactly as for ε above. Default is the identity matrix.

**`D_conductivity` [`number`]**
—
The frequency-independent electric conductivity $\sigma_D$. Default is 0. You can also specify a diagonal anisotropic conductivity tensor by using the property `D_conductivity_diag` which takes a `Vector3` to give the $\sigma_D$ tensor diagonal. See also [Conductivity](Materials.md#conductivity-and-complex).

**`B_conductivity` [`number`]**
—
The frequency-independent magnetic conductivity $\sigma_B$. Default is 0. You can also specify a diagonal anisotropic conductivity tensor by using the property `B_conductivity_diag` which takes a `Vector3` to give the $\sigma_B$ tensor diagonal. See also [Conductivity](Materials.md#conductivity-and-complex).

**`chi2` [`number`]**
—
The nonlinear (Pockels) susceptibility $\chi^{(2)}$. Default is 0. See also [Nonlinearity](Materials.md#nonlinearity).

**`chi3` [`number`]**
—
The nonlinear (Kerr) susceptibility $\chi^{(3)}$. Default is 0. See also [Nonlinearity](Materials.md#nonlinearity).

**`E_susceptibilities` [ list of `Susceptibility` class ]**
—
List of dispersive susceptibilities (see below) added to the dielectric constant ε in order to model material dispersion. Defaults to none (empty list). See also [Material Dispersion](Materials.md#material-dispersion).

**`H_susceptibilities` [ list of `Susceptibility` class ]**
—
List of dispersive susceptibilities (see below) added to the permeability μ in order to model material dispersion. Defaults to none (empty list). See also [Material Dispersion](Materials.md#material-dispersion).

**`transform(M` [ `Matrix` class ]`)`**
—
Transforms `epsilon`, `mu`, and `sigma` of any [susceptibilities](#susceptibility) by the 3×3 matrix `M`. If `M` is a [rotation matrix](https://en.wikipedia.org/wiki/Rotation_matrix), then the principal axes of the susceptibilities are rotated by `M`.  More generally, the susceptibilities χ are transformed to MχMᵀ/|det M|, which corresponds to [transformation optics](http://math.mit.edu/~stevenj/18.369/coordinate-transform.pdf) for an arbitrary curvilinear coordinate transformation with Jacobian matrix M. The absolute value of the determinant is to prevent inadvertent construction of left-handed materials, which are [problematic in nondispersive media](FAQ.md#why-does-my-simulation-diverge-if-0).

**material functions**

Any function that accepts a `Medium` instance can also accept a user defined Python function. This allows you to specify the material as an arbitrary function of position. The function must have one argument, the position `Vector3`, and return the material at that point, which should be a Python `Medium` instance. This is accomplished by passing a function to the `material_function` keyword argument in the `Simulation` constructor, or the `material` keyword argument in any `GeometricObject` constructor.

Instead of the `material` or `material_function` arguments, you can also use the `epsilon_func` keyword argument to `Simulation` and `GeometricObject`, which takes a function of position that returns the dielectric constant at that point.

**Important:** If your material function returns nonlinear, dispersive (Lorentzian or conducting), or magnetic materials, you should also include a list of these materials in the `extra_materials` input variable (above) to let Meep know that it needs to support these material types in your simulation. For dispersive materials, you need to include a material with the *same* values of γ<sub>*n*</sub> and ω<sub>*n*</sub>, so you can only have a finite number of these, whereas σ<sub>*n*</sub> can vary continuously and a matching σ<sub>*n*</sub> need not be specified in `extra_materials`. For nonlinear or conductivity materials, your `extra_materials` list need not match the actual values of σ or χ returned by your material function, which can vary continuously.

**Complex ε and μ**: you cannot specify a frequency-independent complex ε or μ in Meep where the imaginary part is a frequency-independent loss but there is an alternative. That is because there are only two important physical situations. First, if you only care about the loss in a narrow bandwidth around some frequency, you can set the loss at that frequency via the [conductivity](Materials.md#conductivity-and-complex). Second, if you care about a broad bandwidth, then all physical materials have a frequency-dependent complex ε and/or μ, and you need to specify that frequency dependence by fitting to Lorentzian and/or Drude resonances via the `LorentzianSusceptibility` or `DrudeSusceptibility` classes below.

Dispersive dielectric and magnetic materials, above, are specified via a list of objects that are subclasses of type `Susceptibility`.

### Susceptibility

Parent class for various dispersive susceptibility terms, parameterized by an anisotropic amplitude σ. See [Material Dispersion](Materials.md#material-dispersion).

**`sigma` [`number`]**
—
The scale factor σ. You can also specify an anisotropic σ tensor by using the property `sigma_diag` which takes three numbers or a `Vector3` to give the σ$_n$ tensor diagonal, and `sigma_offdiag` which specifies the offdiagonal elements (defaults to 0). That is, `sigma_diag=mp.Vector3(a, b, c)` and `sigma_offdiag=mp.Vector3(u, v, w)` corresponds to a σ tensor

\\begin{pmatrix} a & u & v \\\\ u & b & w \\\\ v & w & c \\end{pmatrix}

### LorentzianSusceptibility

Specifies a single dispersive susceptibility of Lorentzian (damped harmonic oscillator) form. See [Material Dispersion](Materials.md#material-dispersion), with the parameters (in addition to σ):

**`frequency` [`number`]**
—
The resonance frequency $f_n = \omega_n / 2\pi$.

**`gamma` [`number`]**
—
The resonance loss rate $γ_n / 2\pi$.

Note: multiple objects with identical values for the `frequency` and `gamma` but different `sigma` willl appear as a *single* Lorentzian susceptibility term in the preliminary simulation info output.

### DrudeSusceptibility

Specifies a single dispersive susceptibility of Drude form. See [Material Dispersion](Materials.md#material-dispersion), with the parameters (in addition to σ):

**`frequency` [`number`]**
—
The frequency scale factor $f_n = \omega_n / 2\pi$ which multiplies σ (not a resonance frequency).

**`gamma` [`number`]**
—
The loss rate $γ_n / 2\pi$.

### MultilevelAtom

Specifies a multievel atomic susceptibility for modeling saturable gain and absorption. This is a subclass of `E_susceptibilities` which contains two objects: (1) `transitions`: a list of atomic `Transition`s (defined below), and (2) `initial_populations`: a list of numbers defining the initial population of each atomic level. See [Materials/Saturable Gain and Absorption](Materials.md#saturable-gain-and-absorption).

#### Transition

**`frequency` [`number`]**
—
The radiative transition frequency $f = \omega / 2\pi$.

**`gamma` [`number`]**
—
The loss rate $\gamma = \gamma / 2\pi$.

**`sigma_diag` [`Vector3`]**
—
The per-polarization coupling strength $\sigma$.

**`from_level` [`number`]**
—
The atomic level from which the transition occurs.

**`to_level` [`number`]**
—
The atomic level to which the transition occurs.

**`transition_rate` [`number`]**
—
The non-radiative transition rate $f = \omega / 2\pi$. Default is 0.

**`pumping_rate` [`number`]**
—
The pumping rate $f = \omega / 2\pi$. Default is 0.

### NoisyLorentzianSusceptibility or NoisyDrudeSusceptibility

Specifies a single dispersive susceptibility of Lorentzian (damped harmonic oscillator) or Drude form. See [Material Dispersion](Materials.md#material-dispersion), with the same `sigma`, `frequency`, and `gamma` parameters, but with an additional Gaussian random noise term (uncorrelated in space and time, zero mean) added to the **P** damped-oscillator equation.

**`noise_amp` [`number`]**
—
The noise has root-mean square amplitude σ $\times$ `noise_amp`.

This is a somewhat unusual polarizable medium, a Lorentzian susceptibility with a random noise term added into the damped-oscillator equation at each point. This can be used to directly model thermal radiation in both the [far field](http://journals.aps.org/prl/abstract/10.1103/PhysRevLett.93.213905) and the [near field](http://math.mit.edu/~stevenj/papers/RodriguezIl11.pdf). Note, however that it is more efficient to [compute far-field thermal radiation using Kirchhoff's law](http://www.simpetus.com/projects.html#meep_thermal_radiation) of radiation, which states that emissivity equals absorptivity. Near-field thermal radiation can usually be computed more efficiently using frequency-domain methods, e.g. via [SCUFF-EM](https://github.com/HomerReid/scuff-em), as described e.g. [here](http://doi.org/10.1103/PhysRevB.92.134202) or [here](http://doi.org/10.1103/PhysRevB.88.054305).

### Vector3

Properties:

**`x`, `y`, `z` [`float` or `complex`]**
—
The `x`, `y`, and `z` components of the vector.

**`Vector3(x=0.0, y=0.0, z=0.0)`**
—
Create a new `Vector3` with the given components. All three components default to zero.


```python
v3 = v1 + v2
v3 = v1 - v2
v3 = v1.cross(v2)
```

Return the sum, difference, or cross product of the two vectors.

```python
c = v1 * b
c = b * v1
```

If `b` is a `Vector3`, returns the dot product `v1` and `b`. If `b` is a number, then `v1` is scaled by the number.

```python
v3 = v1.dot(v2)
```

Returns the dot product of *`v1`* and *`v2`*.

```python
v3 = v1.cross(v2)
```

Returns the cross product of *`v1`* and *`v2`*.

```python
v3 = v1.cdot(v2)
```

Returns the conjugated dot product: *v1*\* dot *v2*.

```python
v2 = v1.norm()
```

Returns the length `math.sqrt(abs(v1.dot(v1)))` of the given vector.

```python
v2 = v1.unit()
```

Returns a unit vector in the direction of v1.

```python
v1.close(v2, [tol])
```

Returns whether or not the corresponding components of the two vectors are within *`tol`* of each other. Defaults to 1e-7.

```python
v1 == v2
```

Returns whether or not the two vectors are numerically equal. Beware of using this function after operations that may have some error due to the finite precision of floating-point numbers; use `close` instead.

```python
v2 = v1.rotate(axis, theta)
```

Returns the vector *`v1`* rotated by an angle *`theta`* (in radians) in the right-hand direction around the *`axis`* vector (whose length is ignored). You may find the python functions `math.degrees` and `math.radians` useful to convert angles between degrees and radians.

### GeometricObject

This class, and its descendants, are used to specify the solid geometric objects that form the dielectric structure being simulated. The base class is:

**`GeometricObject`**

Properties:

**`material` [`Medium` class or function ]**
—
The material that the object is made of (usually some sort of dielectric). Uses default `Medium`. If a function is supplied, it must take one argument and return a Python `Medium`.

**`epsilon_func` [ function ]**
—
A function that takes one argument (a `Vector3`) and returns the dielectric constant at that point. Can be used instead of `material`. Default is `None`.

**`center` [`Vector3`]**
—
Center point of the object. Defaults to `(0,0,0)`.

Methods:

**`shift`(vec [`Vector3`])**
—
Shifts the objects `center` by `vec`. This can also be accomplished via the `+` operator: `geometric_obj + Vector3(10,10,10)`.

**`info`(indent_by [integer])**
—
Displays all properties and current values of a `GeometricObject`, indented by `indent_by` spaces (default is 0).

One normally does not create objects of type `GeometricObject` directly, however; instead, you use one of the following subclasses. Recall that subclasses inherit the properties of their superclass, so these subclasses automatically have the `material` and `center` properties and can be specified in a subclass's constructor via keyword arguments.

In a 2d calculation, only the intersections of the objects with the $xy$ plane are considered.

### Sphere

A sphere. Properties:

**`radius` [`number`]**
—
Radius of the sphere. No default value.

### Cylinder

A cylinder, with circular cross-section and finite height. Properties:

**`radius` [`number`]**
—
Radius of the cylinder's cross-section. No default value.

**`height` [`number`]**
—
Length of the cylinder along its axis. No default value.

**`axis` [`Vector3`]**
—
Direction of the cylinder's axis; the length of this vector is ignored. Defaults to `Vector3(x=0, y=0, z=1)`.

### Cone

A cone, or possibly a truncated cone. This is actually a subclass of `Cylinder`, and inherits all of the same properties, with one additional property. The radius of the base of the cone is given by the `radius` property inherited from `cylinder`, while the radius of the tip is given by the new property, `radius2`. The `center` of a cone is halfway between the two circular ends.

**`radius2` [`number`]**
—
Radius of the tip of the cone (i.e. the end of the cone pointed to by the `axis` vector). Defaults to zero (a "sharp" cone).

### Block

A parallelepiped (i.e., a brick, possibly with non-orthogonal axes).

**`size` [`Vector3`]**
—
The lengths of the block edges along each of its three axes. Not really a 3-vector, but it has three components, each of which should be nonzero. No default value.

**`e1`, `e2`, `e3` [`Vector3`]**
—
The directions of the axes of the block; the lengths of these vectors are ignored. Must be linearly independent. They default to the three lattice directions.

### Ellipsoid

An ellipsoid. This is actually a subclass of `Block`, and inherits all the same properties, but defines an ellipsoid inscribed inside the block.

### Prism

Polygonal prism type.

**`vertices` [list of `Vector3`]**
—
The vertices that make up the prism. They must lie in a plane that's perpendicular to the `axis`. Note that infinite lengths are not supported. To simulate infinite geometry, just extend the edge of the prism beyond the cell.

**`height` [`number`]**
—
The prism thickness, extruded in the direction of `axis`. `mp.inf` can be used for infinite height.

**`axis` [`Vector3`]**
—
The axis perpendicular to the prism. Defaults to `Vector3(0,0,1)`.

**`center` [`Vector3`]**
—
If `center` is not specified, then the coordinates of the `vertices` define the *bottom* of the prism with the top of the prism being at the same coordinates shifted by `height*axis`. If `center` is specified, then `center` is the coordinates of the [centroid](https://en.wikipedia.org/wiki/Centroid) of all the vertices (top and bottom) of the resulting 3d prism so that the coordinates of the `vertices` are shifted accordingly.

These are some examples of geometric objects created using the above classes:

```py
# A cylinder of infinite radius and height 0.25 pointing along the x axis,
# centered at the origin:
cyl = mp.Cylinder(center=mp.Vector3(0,0,0), height=0.25, radius=mp.inf,
                  axis=mp.Vector3(1,0,0), material=mp.Medium(index=3.5))
```

```py
# An ellipsoid with its long axis pointing along (1,1,1), centered on
# the origin (the other two axes are orthogonal and have equal semi-axis lengths):
ell = mp.Ellipsoid(center=mp.Vector3(0,0,0), size=mp.Vector3(0.8,0.2,0.2),
                   e1=Vector3(1,1,1), e2=Vector3(0,1,-1), e3=Vector3(-2,1,1),
                   material=mp.Medium(epsilon=13))
```

```py
# A unit cube of material metal with a spherical air hole of radius 0.2 at
# its center, the whole thing centered at (1,2,3):
geometry=[mp.Block(center=Vector3(1,2,3), size=Vector3(1,1,1), material=mp.metal),
          mp.Sphere(center=Vector3(1,2,3), radius=0.2, material=mp.air)]
```

```py
# A hexagonal prism defined by six vertices centered on the origin
# of material crystalline silicon (from the materials library)
vertices = [mp.Vector3(-1,0),
            mp.Vector3(-0.5,math.sqrt(3)/2),
            mp.Vector3(0.5,math.sqrt(3)/2),
            mp.Vector3(1,0),
            mp.Vector3(0.5,-math.sqrt(3)/2),
            mp.Vector3(-0.5,-math.sqrt(3)/2)]

geometry = [mp.Prism(vertices, height=1.5, center=mp.Vector3(), material=cSi)]

```

### 3x3 Matrix

**`Matrix`(c1 [`Vector3`], c2 [`Vector3`], c3 [`Vector3`])**
The `Matrix` class represents a 3x3 matrix with c1, c2 and c3 as its columns.

```
m.transpose()
m.getH() or m.H
m.determinant()
m.inverse()
```

Return the transpose, adjoint (conjugate transpose), determinant, or inverse of the given matrix.

```
m1 + m2
m1 - m2
m1 * m2
```

Return the sum, difference, or product of the given matrices.

```
v * m
m * v
```

Returns the (3-vector) product of the matrix `m` by the vector `v`, with the vector multiplied on the left or the right respectively.

```
s * m
m * s
```

Scales the matrix `m` by the number `s`.

**`meep.get_rotation_matrix`(axis [`Vector3`], theta)**

Like `Vector3.rotate`, except returns the (unitary) rotation matrix that performs the given rotation. i.e., `get_rotation_matrix(axis, theta) * v` produces the same result as `v.rotate(axis, theta)`.

### Symmetry

This class is used for the `symmetries` input variable to specify symmetries which must preserve both the structure *and* the sources. Any number of symmetries can be exploited simultaneously but there is no point in specifying redundant symmetries: the cell can be reduced by at most a factor of 4 in 2d and 8 in 3d. See also [Exploiting Symmetry](Exploiting_Symmetry.md). This is the base class of the specific symmetries below, so normally you don't create it directly. However, it has two properties which are shared by all symmetries:

**`direction` [`direction` constant ]**
—
The direction of the symmetry (the normal to a mirror plane or the axis for a rotational symmetry). e.g. `X`, `Y`, or `Z` (only Cartesian/grid directions are allowed). No default value.

**`phase` [`complex`]**
—
An additional phase to multiply the fields by when operating the symmetry on them. Default is +1, e.g. a phase of -1 for a mirror plane corresponds to an *odd* mirror. Technically, you are essentially specifying the representation of the symmetry group that your fields and sources transform under.

The specific symmetry sub-classes are:

**`Mirror`**
—
A mirror symmetry plane. `direction` is the direction *normal* to the mirror plane.

**`Rotate2`**
—
A 180° (twofold) rotational symmetry (a.k.a. $C_2$). `direction` is the axis of the rotation.

**`Rotate4`**
—
A 90° (fourfold) rotational symmetry (a.k.a. $C_4$). `direction` is the axis of the rotation.

### PML

This class is used for specifying the PML absorbing boundary layers around the cell, if any, via the `boundary_layers` input variable. See also [Perfectly Matched Layers](Perfectly_Matched_Layer.md). `boundary_layers` can be zero or more `PML` objects, with multiple objects allowing you to specify different PML layers on different boundaries. The class represents a single PML layer specification, which sets up one or more PML layers around the boundaries according to the following properties.

**`thickness` [`number`]**
—
The spatial thickness of the PML layer which extends from the boundary towards the *inside* of the cell. The thinner it is, the more numerical reflections become a problem. No default value.

**`direction` [`direction` constant ]**
—
Specify the direction of the boundaries to put the PML layers next to. e.g. if `X`, then specifies PML on the $\pm x$ boundaries (depending on the value of `side`, below). Default is the special value `ALL`, which puts PML layers on the boundaries in all directions.

**`side` [`side` constant ]**
—
Specify which side, `Low` or `High` of the boundary or boundaries to put PML on. e.g. if side is `Low` and direction is `X`, then a PML layer is added to the $-x$ boundary. Default is the special value `ALL`, which puts PML layers on both sides.

**`R_asymptotic` [`number`]**
—
The asymptotic reflection in the limit of infinite resolution or infinite PML thickness, for reflections from air (an upper bound for other media with index &gt; 1). For a finite resolution or thickness, the reflection will be *much larger*, due to the discretization of Maxwell's equation. Default value is 10<sup>−15</sup>, which should suffice for most purposes. You want to set this to be small enough so that waves propagating within the PML are attenuated sufficiently, but making `R_asymptotic` too small will increase the numerical reflection due to discretization.

**`pml_profile` [`function`]**
—
By default, Meep turns on the PML conductivity quadratically within the PML layer &mdash; one doesn't want to turn it on suddenly, because that exacerbates reflections due to the discretization. More generally, with `pml_profile` one can specify an arbitrary PML "profile" function $f(u)$ that determines the shape of the PML absorption profile up to an overall constant factor. *u* goes from 0 to 1 at the start and end of the PML, and the default is $f(u) = u^2$. In some cases where a very thick PML is required, such as in a periodic medium (where there is technically no such thing as a true PML, only a pseudo-PML), it can be advantageous to turn on the PML absorption more smoothly. See [Optics Express, Vol. 16, pp. 11376-92, 2008](http://www.opticsinfobase.org/abstract.cfm?URI=oe-16-15-11376). For example, one can use a cubic profile $f(u) = u^3$ by specifying `pml_profile=lambda u: u*u*u`.

#### `Absorber`

Instead of a `PML` layer, there is an alternative class called `Absorber` which is a **drop-in** replacement for `PML`. For example, you can do `boundary_layers=[mp.Absorber(thickness=2)]` instead of `boundary_layers=[mp.PML(thickness=2)]`. All the parameters are the same as for `PML`, above. You can have a mix of `PML` on some boundaries and `Absorber` on others.

The `Absorber` class does *not* implement a perfectly matched layer (PML), however (except in 1d). Instead, it is simply a scalar electric **and** magnetic conductivity that turns on gradually within the layer according to the `pml_profile` (defaulting to quadratic). Such a scalar conductivity gradient is only reflectionless in the limit as the layer becomes sufficiently thick.

The main reason to use `Absorber` is if you have **a case in which PML fails:**

-   No true PML exists for *periodic* media, and a scalar absorber is computationally less expensive and generally just as good. See [Optics Express, Vol. 16, pp. 11376-92, 2008](http://www.opticsinfobase.org/abstract.cfm?URI=oe-16-15-11376).
-   PML can lead to *divergent* fields for certain waveguides with "backward-wave" modes; this can readily occur in metals with surface plasmons, and a scalar absorber is your only choice. See [Physical Review E, Vol. 79, 065601, 2009](http://math.mit.edu/~stevenj/papers/LohOs09.pdf).
-   PML can fail if you have a waveguide hitting the edge of your cell *at an angle*. See [J. Computational Physics, Vol. 230, pp. 2369-77, 2011](http://math.mit.edu/~stevenj/papers/OskooiJo11.pdf).

### Source

The `Source` class is used to specify the current sources via the `Simulation.sources` attribute. Note that all sources in Meep are separable in time and space, i.e. of the form $\mathbf{J}(\mathbf{x},t) = \mathbf{A}(\mathbf{x}) \cdot f(t)$ for some functions $\mathbf{A}$ and $f$. Non-separable sources can be simulated, however, by modifying the sources after each time step. When real fields are being used (which is the default in many cases; see `Simulation.force_complex_fields`), only the real part of the current source is used.

**Important note**: These are *current* sources (**J** terms in Maxwell's equations), even though they are labelled by electric/magnetic field components. They do *not* specify a particular electric/magnetic field which would be what is called a "hard" source in the FDTD literature. There is no fixed relationship between the current source and the resulting field amplitudes; it depends on the surrounding geometry, as described in the [FAQ](FAQ.md#how-does-the-current-amplitude-relate-to-the-resulting-field-amplitude) and in Section 4.4 ("Currents and Fields: The Local Density of States") in [Chapter 4](http://arxiv.org/abs/arXiv:1301.5366) ("Electromagnetic Wave Source Conditions") of the book [Advances in FDTD Computational Electrodynamics: Photonics and Nanotechnology](https://www.amazon.com/Advances-FDTD-Computational-Electrodynamics-Nanotechnology/dp/1608071707).

Properties:

**`src` [`SourceTime` class ]**
—
Specify the time-dependence of the source (see below). No default.

**`component` [`component` constant ]**
—
Specify the direction and type of the current component: e.g. `mp.Ex`, `mp.Ey`, etcetera for an electric-charge current, and `mp.Hx`, `mp.Hy`, etcetera for a magnetic-charge current. Note that currents pointing in an arbitrary direction are specified simply as multiple current sources with the appropriate amplitudes for each component. No default.

**`center` [`Vector3`]**
—
The location of the center of the current source in the cell. No default.

**`size` [`Vector3`]**
—
The size of the current distribution along each direction of the cell. Default is `(0,0,0)`: a point-dipole source.

**`amplitude` [`complex`]**
—
An overall complex amplitude multiplying the current source. Default is 1.0.

**`amp_func` [`function`]**
—
A Python function of a single argument, that takes a `Vector3` giving a position and returns a complex current amplitude for that point. The position argument is *relative* to the `center` of the current source, so that you can move your current around without changing your function. Default is `None`, meaning that a constant amplitude of 1.0 is used. Note that your amplitude function (if any) is *multiplied* by the `amplitude` property, so both properties can be used simultaneously.

**`amp_func_file` [`string`]**
—
String of the form `path_to_h5_file.h5:dataset`. The `.h5` extension is optional. Meep will read the HDF5 file and create an amplitude function that interpolates into the grid specified by the file. Meep expects the data to be split into real and imaginary parts, so in the above example it will look for `dataset.re` and `dataset.im` in the file `path_to_h5_file.h5`. Defaults to the empty string.

**`amp_data` [`numpy.ndarray with dtype=numpy.complex128`]**
—
Like `amp_func_file` above, but instead of interpolating into an HDF5 file, interpolates into a complex NumPy array. The array should be three dimensions. For a 2d simulation, just pass 1 for the third dimension, e.g., `arr = np.zeros((N, M, 1), dtype=np.complex128)`. Defaults to `None`.

As described in Section 4.2 ("Incident Fields and Equivalent Currents") in [Chapter 4](http://arxiv.org/abs/arXiv:1301.5366) ("Electromagnetic Wave Source Conditions") of the book [Advances in FDTD Computational Electrodynamics: Photonics and Nanotechnology](https://www.amazon.com/Advances-FDTD-Computational-Electrodynamics-Nanotechnology/dp/1608071707), it is also possible to supply a source that is designed to couple exclusively into a single waveguide mode (or other mode of some cross section or periodic region) at a single frequency, and which couples primarily into that mode as long as the bandwidth is not too broad. This is possible if you have [MPB](https://mpb.readthedocs.io) installed: Meep will call MPB to compute the field profile of the desired mode, and uses the field profile to produce an equivalent current source. Note: this feature does *not* work in cylindrical coordinates. To do this, instead of a `source` you should use an `EigenModeSource`:

<a name="EigenmodeSource">
### EigenModeSource

This is a subclass of `Source` and has **all of the properties** of `Source` above. However, you normally do not specify a `component`. Instead of `component`, the current source components and amplitude profile are computed by calling MPB to compute the modes, $\mathbf{u}_{n,\mathbf{k}}(\mathbf{r}) e^{i \mathbf{k} \cdot \mathbf{r}}$, of the dielectric profile in the region given by the `size` and `center` of the source, with the modes computed as if the *source region were repeated periodically in all directions*. If an `amplitude` and/or `amp_func` are supplied, they are *multiplied* by this current profile. The desired eigenmode and other features are specified by the following properties:

**`eig_band` [`integer`]**
—
The index *n* (1,2,3,...) of the desired band ω<sub>*n*</sub>(**k**) to compute in MPB where 1 denotes the lowest-frequency band at a given **k** point, and so on.

**`direction` [`mp.X`, `mp.Y`, or `mp.Z;` default `mp.AUTOMATIC`], `eig_match_freq` [`boolean;` default `True`], `eig_kpoint` [`Vector3`]**
—
By default (if `eig_match_freq` is `True`), Meep tries to find a mode with the same frequency ω<sub>*n*</sub>(**k**) as the `src` property (above), by scanning **k** vectors in the given `direction` using MPB's `find_k` functionality. Alternatively, if `eig_kpoint` is supplied, it is used as an initial guess for **k**. By default, `direction` is the direction normal to the source region, assuming `size` is $d$–1 dimensional in a $d$-dimensional simulation (e.g. a plane in 3d). If `direction` is set to `mp.NO_DIRECTION`, then `eig_kpoint` is not only initial guess and the search direction of the **k** vectors, but is also taken to be the direction of the waveguide, allowing you to [launch modes in oblique waveguides](Python_Tutorials/Eigenmode_Source.md) (not perpendicular to the source plane).  If `eig_match_freq` is `False`, then the specific **k** vector of the desired mode is specified with  `eig_kpoint` (in Meep units of 2π/(unit length)). By default, the **k** components in the plane of the source region are zero.  However, if the source region spans the *entire* cell in some directions, and the cell has Bloch-periodic boundary conditions via the `k_point` parameter, then the mode's **k** components in those directions will match `k_point` so that the mode satisfies the Meep boundary conditions, regardless of `eig_kpoint`. Note that once **k** is either found by MPB, or specified by `eig_kpoint`, the field profile used to create the current sources corresponds to the Bloch mode, $\mathbf{u}_{n,\mathbf{k}}(\mathbf{r})$, multiplied by the appropriate exponential factor, $e^{i \mathbf{k} \cdot \mathbf{r}}$.

**`eig_parity` [`mp.NO_PARITY` (default), `mp.EVEN_Z`, `mp.ODD_Z`, `mp.EVEN_Y`, `mp.ODD_Y`]**
—
The parity (= polarization in 2d) of the mode to calculate, assuming the structure has $z$ and/or $y$ mirror symmetry *in the source region*, with respect to the `center` of the source region.  (In particular, it does not matter if your simulation as a whole has that symmetry, only the cross section where you are introducing the source.) If the structure has both $y$ and $z$ mirror symmetry, you can combine more than one of these, e.g. `EVEN_Z + ODD_Y`. Default is `NO_PARITY`, in which case MPB computes all of the bands which will still be even or odd if the structure has mirror symmetry, of course. This is especially useful in 2d simulations to restrict yourself to a desired polarization.

**`eig_resolution` [`integer`, defaults to same as Meep resolution ]**
—
The spatial resolution to use in MPB for the eigenmode calculations. This defaults to the same resolution as Meep, but you can use a higher resolution in which case the structure is linearly interpolated from the Meep pixels.

**`eig_tolerance` [`number`, defaults to 10<sup>–7</sup> ]**
—
The tolerance to use in the MPB eigensolver. MPB terminates when the eigenvalues stop changing to less than this fractional tolerance.

**`component` [as above, but defaults to `ALL_COMPONENTS`]**
—
Once the MPB modes are computed, equivalent electric and magnetic sources are created within Meep. By default, these sources include magnetic and electric currents in *all* transverse directions within the source region, corresponding to the mode fields as described in Section 4.2 ("Incident Fields and Equivalent Currents") in [Chapter 4](http://arxiv.org/abs/arXiv:1301.5366) ("Electromagnetic Wave Source Conditions") of the book [Advances in FDTD Computational Electrodynamics: Photonics and Nanotechnology](https://www.amazon.com/Advances-FDTD-Computational-Electrodynamics-Nanotechnology/dp/1608071707). If you specify a `component` property, however, you can include only one component of these currents if you wish. Most users won't need this feature.

**`eig_lattice_size` [`Vector3`], `eig_lattice_center` [`Vector3`]**
—
Normally, the MPB computational unit cell is the same as the source volume given by the `size` and `center` parameters. However, occasionally you want the unit cell to be larger than the source volume. For example, to create an eigenmode source in a periodic medium, you need to pass MPB the entire unit cell of the periodic medium, but once the mode is computed then the actual current sources need only lie on a cross section of that medium. To accomplish this, you can specify the optional `eig_lattice_size` and `eig_lattice_center`, which define a volume (which must enclose `size` and `center`) that is used for the unit cell in MPB with the dielectric function ε taken from the corresponding region in the Meep simulation.

<<<<<<< HEAD
**`eig_power(freq)`
This class method returns the total power carried by the fields
of the eigenmode source at frequency `freq`.
—
=======
**`eig_power(f)`**
—
Returns the total power of the fields from the eigenmode source at frequency `f`.

Eigenmode sources are normalized so that in the case of a time-harmonic simulation with all sources and fields having monochromatic time dependence $e^{-i 2\pi f_m t}$ where $f_m$ is the frequency of the eigenmode, the total time-average power of the fields — the integral of the normal Poynting vector over the entire cross-sectional line or plane — is equal to 1.0 power [units](Introduction.md#units-in-meep). This convention has two use cases:

+ For [frequency-domain calculations](Python_User_Interface.md#frequency-domain-solver) involving a `ContinuousSrc` time dependence, the time-average power of the fields is 1.

+ For time-domain calculations involving a time dependence $W(t)$ which is typically a [Gaussian](#gaussiansource), the amplitude of the fields at frequency $f$ will be multiplied by $\widetilde W(f)$, the Fourier transform of $W(t)$, while field-bilinear quantities like the Poynting flux and energy density are multiplied by $|\widetilde W(f)|^2$. For the particular case of a Gaussian time dependence, the Fourier transform at $f$ can be obtained via the `fourier_transform` class method.

In either case, the `eig_power` class method returns the total power at frequency `f`. However, for a user-defined [`CustomSource`](#customsource), `eig_power` will *not* include the $|\widetilde W(f)|^2$ factor since Meep does not know the Fourier transform of your source function $W(t)$. You will have to multiply by this yourself if you need it.

**Note:** Due to discretization effects, the normalization of eigenmode sources to yield unit power transmission is only approximate: at any finite resolution, the power of the fields as measured using [DFT flux](#flux-spectra) monitors will not precisely match that of calling `eig_power` but will rather include discretization errors that decrease with resolution.  Generally, the most reliable procedure is to normalize your calculations by the power computed in a separate normalization run at the same resolution, as shown in several of the tutorial examples.
>>>>>>> d4bb82f6

Note that Meep's MPB interface only supports dispersionless non-magnetic materials but it does support anisotropic ε. Any nonlinearities, magnetic responses μ, conductivities σ, or dispersive polarizations in your materials will be *ignored* when computing the eigenmode source. PML will also be ignored.

The `src_time` object (`Source.src`), which specifies the time dependence of the source, can be one of the following three classes.

### ContinuousSource

A continuous-wave (CW) source is proportional to $\exp(-i\omega t)$, possibly with a smooth (exponential/tanh) turn-on/turn-off. In practice, the CW source [never produces an exact single-frequency response](FAQ.md#why-doesnt-the-continuous-wave-cw-source-produce-an-exact-single-frequency-response).

**`frequency` [`number`]**
—
The frequency *f* in units of $c$/distance or ω in units of 2π$c$/distance. See [Units](Introduction.md#units-in-meep). No default value. You can instead specify `wavelength=x` or `period=x`, which are both a synonym for `frequency=1/x`; i.e. 1/ω in these units is the vacuum wavelength or the temporal period.

**`start_time` [`number`]**
—
The starting time for the source. Default is 0 (turn on at $t=0$).

**`end_time` [`number`]**
—
The end time for the source. Default is 10<sup>20</sup> (never turn off).

**`width` [`number`]**
—
Roughly, the temporal width of the smoothing (technically, the inverse of the exponential rate at which the current turns off and on). Default is 0 (no smoothing). You can instead specify `fwidth=x`, which is a synonym for `width=1/x` (i.e. the frequency width is proportional to the inverse of the temporal width).

**`slowness` [`number`]**
—
Controls how far into the exponential tail of the tanh function the source turns on. Default is 3.0. A larger value means that the source turns on more gradually at the beginning.

**`is_integrated` [`boolean`]**
—
If `True`, the source is the integral of the current (the [dipole moment](https://en.wikipedia.org/wiki/Electric_dipole_moment)) which oscillates but does not increase for a sinusoidal current. In practice, there is little difference between integrated and non-integrated sources. Default is `False`.

### GaussianSource

A Gaussian-pulse source roughly proportional to $\exp(-i\omega t - (t-t_0)^2/2w^2)$. Technically, the "Gaussian" sources in Meep are the (discrete-time) derivative of a Gaussian, i.e. they are $(-i\omega)^{-1} \frac{\partial}{\partial t} \exp(-i\omega t - (t-t_0)^2/2w^2)$, but the difference between this and a true Gaussian is usually irrelevant.

**`frequency` [`number`]**
—
The center frequency $f$ in units of $c$/distance (or ω in units of 2π$c$/distance). See [Units](Introduction.md#units-in-meep). No default value. You can instead specify `wavelength=x` or `period=x`, which are both a synonym for `frequency=1/x`; i.e. 1/ω in these units is the vacuum wavelength or the temporal period.

**`width` [`number`]**
—
The width $w$ used in the Gaussian. No default value. You can instead specify `fwidth=x`, which is a synonym for `width=1/x` (i.e. the frequency width is proportional to the inverse of the temporal width).

**`start_time` [`number`]**
—
The starting time for the source; default is 0 (turn on at $t=0$). This is not the time of the peak. See below.

**`cutoff` [`number`]**
—
How many `width`s the current decays for before we cut it off and set it to zero &mdash; this applies for both turn-on and turn-off of the pulse. Default is 5.0. A larger value of `cutoff` will reduce the amount of high-frequency components that are introduced by the start/stop of the source, but will of course lead to longer simulation times. The peak of the Gaussian is reached at the time $t_0$=`start_time + cutoff*width`.

**`is_integrated` [`boolean`]**
—
If `True`, the source is the integral of the current (the [dipole moment](https://en.wikipedia.org/wiki/Electric_dipole_moment)) which is guaranteed to be zero after the current turns off. In practice, there is little difference between integrated and non-integrated sources. Default is `False`.

<<<<<<< HEAD
**`fourier_transform(omega)` [`number`]**
-Returns the Fourier transform of the envelope evaluated at angular
frequency `omega`, given by
=======
**`fourier_transform(f)`**
—
Returns the Fourier transform of the current evaluated at frequency `f` (`ω=2πf`) given by:
>>>>>>> d4bb82f6
$$
   \widetilde G(\omega) \equiv \frac{1}{\sqrt{2\pi}}
   \int e^{i\omega t}G(t)\,dt \equiv
   \frac{1}{\Delta f}
   e^{i\omega t_0 -\frac{(\omega-\omega_0)^2}{2\Delta f^2}}
$$
<<<<<<< HEAD
where $G(t)$ is the envelope of the *current* (not the dipole moment).
(In this formula, $\Delta f$ is the `fwidth` of the source,
$\omega_0$ is $2\pi$ times its `frequency,` and $t_0$ is the peak
time discussed above.)
=======
where $G(t)$ is the current (not the dipole moment). In this formula, $\Delta f$ is the `fwidth` of the source, $\omega_0$ is $2\pi$ times its `frequency,` and $t_0$ is the peak time discussed above. Note that this does not include any `amplitude` or `amp_func` factor that you specified for the source.
>>>>>>> d4bb82f6

### CustomSource

A user-specified source function $f(t)$. You can also specify start/end times at which point your current is set to zero whether or not your function is actually zero. These are optional, but you must specify an `end_time` explicitly if you want `run` functions like `until_after_sources` to work, since they need to know when your source turns off.

**`src_func` [`function`]**
—
The function $f(t)$ specifying the time-dependence of the source. It should take one argument (the time in Meep units) and return a complex number.

**`start_time` [`number`]**
—
The starting time for the source. Default is -10<sup>20</sup>: turn on at $t=-\infty$. Note, however, that the simulation normally starts at $t=0$ with zero fields as the initial condition, so there is implicitly a sharp turn-on at $t=0$ whether you specify it or not.

**`end_time` [`number`]**
—
The end time for the source. Default is 10<sup>20</sup> (never turn off).

**`is_integrated` [`boolean`]**
—
If `True`, the source is the integral of the current (the [dipole moment](https://en.wikipedia.org/wiki/Electric_dipole_moment)) which is guaranteed to be zero after the current turns off. In practice, there is little difference between integrated and non-integrated sources. Default is `False`.

<a name="fluxregion"></a>

### FluxRegion

A `FluxRegion` object is used with [`add_flux`](#flux-spectra) to specify a region in which Meep should accumulate the appropriate Fourier-transformed fields in order to compute a flux spectrum. It represents a region (volume, plane, line, or point) in which to compute the integral of the Poynting vector of the Fourier-transformed fields. `ModeRegion` is an alias for `FluxRegion` for use with `add_mode_monitor`.

Properties:

**`center` [`Vector3`]**
—The center of the flux region (no default).

**`size` [`Vector3`]**
—The size of the flux region along each of the coordinate axes. Default is `(0,0,0)`; a single point.

**`direction` [`direction` constant ]**
—The direction in which to compute the flux (e.g. `mp.X`, `mp.Y`, etcetera). Default is `AUTOMATIC`, in which the direction is determined by taking the normal direction if the flux region is a plane (or a line, in 2d). If the normal direction is ambiguous (e.g. for a point or volume), then you *must* specify the `direction` explicitly (not doing so will lead to an error).

**`weight` [`complex`]**
—A weight factor to multiply the flux by when it is computed. Default is 1.0.

**`volume` [`Volume`]**
—A `meep.Volume` can be used to specify the flux region instead of a center and a size.

Note that the flux is always computed in the *positive* coordinate direction, although this can effectively be flipped by using a `weight` of -1.0. This is useful, for example, if you want to compute the outward flux through a box, so that the sides of the box add instead of subtract.

<a name="Volume"></a>

### Volume

Many Meep functions require you to specify a volume in space, corresponding to the C++ type `meep::volume`. This class creates such a volume object, given the `center` and `size` properties (just like e.g. a `Block` object). If the `size` is not specified, it defaults to `(0,0,0)`, i.e. a single point. Any method that accepts such a volume also accepts `center` and `size` keyword arguments. If these are specified instead of the volume, the library will construct a volume for you.

**`meep.get_center_and_size(vol)`**
—
Utility function that takes a `meep::volume` `vol` and returns the center and size of the volume as a tuple of `Vector3`.

Miscellaneous Functions
-----------------------

### Output File Names

The output filenames used by Meep, e.g. for HDF5 files, are automatically prefixed by the input variable `filename_prefix`. If `filename_prefix` is `None` (the default), however, then Meep constructs a default prefix based on the current Python filename with `".py"` replaced by `"-"`: e.g. `test.py` implies a prefix of `"test-"`. You can get this prefix by running:

**`Simulation.get_filename_prefix()`**
—
Return the current prefix string that is prepended, by default, to all file names.

If you don't want to use any prefix, then you should set `filename_prefix` to the empty string `''`.

In addition to the filename prefix, you can also specify that all the output files be written into a newly-created directory (if it does not yet exist). This is done by running:

**`Simulation.use_output_directory([dirname])`**
—
Put output in a subdirectory, which is created if necessary. If the optional argument dirname is specified, that is the name of the directory. Otherwise, the directory name is the current Python file name with `".py"` replaced by `"-out"`: e.g. `test.py` implies a directory of `"test-out"`.


### Simulation Time

**`Simulation.meep_time()`**
—
Return the current simulation time in simulation time units (e.g. during a run function). This is not the wall-clock time.

Occasionally, e.g. for termination conditions of the form *time* &lt; *T*?, it is desirable to round the time to single precision in order to avoid small differences in roundoff error from making your results different by one timestep from machine to machine (a difference much bigger than roundoff error); in this case you can call `Simulation.round_time()` instead, which returns the time rounded to single precision.

### Field Computations

Meep supports a large number of functions to perform computations on the fields. Most of them are accessed via the lower-level C++/SWIG interface. Some of them are based on the following simpler, higher-level versions. They are accessible as methods of a `Simulation` instance.

**`set_boundary(side, direction, condition)`**
—
Sets the condition of the boundary on the specified side in the specified direction. See the [Constants (Enumerated Types)](#constants-enumerated-types) section for valid `side`, `direction`, and `boundary_condition` values.

**`phase_in_material(newstructure, phasetime)`**
—
`newstructure` should be the `structure` field of another `Simulation` object with the same cell size and resolution.   Over the next time period `phasetime` (in the current simulation's time units), the current structure (ε, μ, and conductivity) will be gradually changed to `newstructure`. In particular, at each timestep it linearly interpolates between the old structure and the new structure. After `phasetime` has elapsed, the structure will remain equal to `newstructure`. This is demonstrated in the following image for two [Cylinder](#cylinder) objects (the simulation script is in [examples/phase_in_material.py](https://github.com/NanoComp/meep/blob/master/python/examples/phase_in_material.py)).

<center>
![](images/phase-in-material.png)
</center>

**`get_field_point(c, pt)`**
—
Given a `component` or `derived_component` constant `c` and a `Vector3` `pt`, returns the value of that component at that point.

**`get_epsilon_point(pt)`**
—
Equivalent to `get_field_point(mp.Dielectric, pt)`.

**`initialize_field(c, func)`**
—
Initialize the component `c` fields using the function `func` which has a single argument, a `Vector3` giving a position and returns a complex number for the value of the field at that point.

**`add_dft_fields(cs, freq_min, freq_max, nfreq, where=None, center=None, size=None)`**
—
Given a list of field components `cs`, compute the Fourier transform of these fields for `nfreq` equally spaced frequencies covering the frequency range `freq_min` to `freq_max` over the `Volume` specified by `where` (default to the entire cell). The volume can also be specified via the `center` and `size` arguments.

**`flux_in_box(dir, box=None, center=None, size=None)`**
—
Given a `direction` constant, and a `mp.Volume`, returns the flux (the integral of $\Re [\mathbf{E}^* \times \mathbf{H}]$) in that volume. Most commonly, you specify a volume that is a plane or a line, and a direction perpendicular to it, e.g. `flux_in_box(d=mp.X,mp.Volume(center=mp.Vector3(0,0,0),size=mp.Vector3(0,1,1)))`. If the `center` and `size` arguments are provided instead of `box`, Meep will construct the appropriate volume for you.

<a name="energy"></a>

**`electric_energy_in_box(box=None, center=None, size=None)`**
—
Given a `mp.Volume`, returns the integral of the electric-field energy $\mathbf{E}^* \cdot \mathbf{D}/2$ in the given volume. If the volume has zero size along a dimension, a lower-dimensional integral is used. If the `center` and `size` arguments are provided instead of `box`, Meep will construct the appropriate volume for you.

**`magnetic_energy_in_box(box=None, center=None, size=None)`**
—
Given a `mp.Volume`, returns the integral of the magnetic-field energy $\mathbf{H}^* \cdot \mathbf{B}/2$ in the given volume. If the volume has zero size along a dimension, a lower-dimensional integral is used. If the `center` and `size` arguments are provided instead of `box`, Meep will construct the appropriate volume for you.

**`field_energy_in_box(box=None, center=None, size=None)`**
—
Given a `mp.Volume`, returns the integral of the electric- and magnetic-field energy $\mathbf{E}^* \cdot \mathbf{D}/2 + \mathbf{H}^* \cdot \mathbf{B}/2$ in the given volume. If the volume has zero size along a dimension, a lower-dimensional integral is used. If the `center` and `size` arguments are provided instead of `box`, Meep will construct the appropriate volume for you.

**`modal_volume_in_box(box=None, center=None, size=None)`**
—
Given a `mp.Volume`, returns the instantaneous modal volume according to the Purcell-effect definition: integral (ε|E|<sup>2</sup>) / maximum (ε|E|<sup>2</sup>). If no volume argument is provided, the entire cell is used by default. If the `center` and `size` arguments are provided instead of `box`, Meep will construct the appropriate volume for you.

Note that if you are at a fixed frequency and you use complex fields (via Bloch-periodic boundary conditions or `fields_complex=True`), then one half of the flux or energy integrals above corresponds to the time average of the flux or energy for a simulation with real fields.

Often, you want the integration box to be the entire cell. A useful function to return this box, which you can then use for the `box` arguments above, is `Simulation.total_volume()`.

One versatile feature is that you can supply an arbitrary function $f(\mathbf{x},c_1,c_2,\ldots)$ of position $\mathbf{x}$ and various field components $c_1,\ldots$ and ask Meep to integrate it over a given volume, find its maximum, or output it (via `output_field_function`, described later). This is done via the functions:

**`integrate_field_function(cs, func, where=None, center=None, size=None)`**
—
Returns the integral of the complex-valued function `func` over the `Volume` specified by `where` (defaults to entire cell) for the `meep::fields` contained in the `Simulation` instance that calls this method. `func` is a function of position (a `Vector3`, its first argument) and zero or more field components specified by `cs`: a list of `component` constants. `func` can be real- or complex-valued. The volume can optionally be specified via the `center` and `size` arguments.

If any dimension of `where` is zero, that dimension is not integrated over. In this way you can specify 1d, 2d, or 3d integrals.

**`max_abs_field_function(cs, func, where=None, center=None, size=None)`**
—
As `integrate_field_function`, but returns the maximum absolute value of `func` in the volume `where` instead of its integral.

The integration is performed by summing over the grid points with a simple trapezoidal rule, and the maximum is similarly over the grid points. See [Field Functions](Field_Functions.md) for examples of how to call `integrate_field_function` and `max_abs_field_function`. See [Synchronizing the Magnetic and Electric Fields](Synchronizing_the_Magnetic_and_Electric_Fields.md) if you want to do computations combining the electric and magnetic fields. The volume can optionally be specified via the `center` and `size` arguments.

Occasionally, one wants to compute an integral that combines fields from two separate simulations (e.g. for nonlinear coupled-mode calculations). This functionality is supported in Meep, as long as the two simulations have the *same* cell, the same resolution, the same boundary conditions and symmetries (if any), and the same PML layers (if any).

**`integrate2_field_function(fields2, cs1, cs2, func, where=None, center=None, size=None)`**
—Similar to `integrate_field_function`, but takes additional parameters `fields2` and `cs2`. `fields2` is a `meep::fields*` object similar to the global `fields` variable (see below) specifying the fields from another simulation. `cs1` is a list of components to integrate with from the `meep::fields` instance in `Simulation.fields`, as for `integrate_field_function`, while `cs2` is a list of components to integrate from `fields2`. Similar to `integrate_field_function`, `func` is a function that returns an number given arguments consisting of: the position vector, followed by the values of the components specified by `cs1` (in order), followed by the values of the components specified by `cs2` (in order). The volume can optionally be specified via the `center` and `size` arguments.

To get two fields in memory at once for `integrate2_field_function`, the easiest way is to run one simulation within a given Python file, then save the results in another fields variable, then run a second simulation. This would look something like:

```py
...set up and run first simulation...
fields2 = sim.fields # save the fields in a variable
sim.fields = None    # prevent the fields from getting deallocated by reset-meep
sim.reset_meep()
...set up and run second simulation...
```

It is also possible to timestep both fields simultaneously (e.g. doing one timestep of one simulation then one timestep of another simulation, and so on, but this requires you to call much lower-level functions like `fields_step()`.

### Reloading Parameters

Once the fields/simulation have been initialized, you can change the values of various parameters by using the following functions (which are attributes of the `Simulation` class):

**`reset_meep()`**
—
Reset all of Meep's parameters, deleting the fields, structures, etcetera, from memory as if you had not run any computations.

**`restart_fields()`**
—
Restart the fields at time zero, with zero fields. Does *not* reset the Fourier transforms of the flux planes, which continue to be accumulated.

**`change_k_point(k)`**
—
Change the `k_point` (the Bloch periodicity).

**`change_sources(new_sources)`**
—
Change the list of sources in `Simulation.sources` to `new_sources`, and changes the sources used for the current simulation. `new_sources` must be a list of `Source` objects.

**`set_materials(geometry=None, default_material=None)`**
—
This can be called in a step function, and is useful for changing the geometry or default material as a function of time.

<a name="FluxSpectra"></a>

### Flux Spectra

Given a bunch of [`FluxRegion`](#fluxregion) objects, you can tell Meep to accumulate the Fourier transforms of the fields in those regions in order to compute flux spectra. See also the [Introduction](Introduction.md#transmittancereflectance-spectra) and [Tutorial/Basics](Python_Tutorials/Basics.md#transmittance-spectrum-of-a-waveguide-bend). These are attributes of the `Simulation` class. The most important function is:

**`add_flux(fcen, df, nfreq, FluxRegions...)`**
—
Add a bunch of `FluxRegion`s to the current simulation (initializing the fields if they have not yet been initialized), telling Meep to accumulate the appropriate field Fourier transforms for `nfreq` equally spaced frequencies covering the frequency range `fcen-df/2` to `fcen+df/2`. Return a *flux object*, which you can pass to the functions below to get the flux spectrum, etcetera.

As described in the tutorial, you normally use `add_flux` via statements like:

**`transmission = sim.add_flux(...)`**
—
to store the flux object in a variable. `add_flux` initializes the fields if necessary, just like calling `run`, so you should only call it *after* initializing your `Simulation` object which includes specifying `geometry`, `sources`, `boundary_layers`, etcetera. You can create as many flux objects as you want, e.g. to look at powers flowing in different regions or in different frequency ranges. Note, however, that Meep has to store (and update at every time step) a number of Fourier components equal to the number of grid points intersecting the flux region multiplied by the number of electric and magnetic field components required to get the Poynting vector multiplied by `nfreq`, so this can get quite expensive (in both memory and time) if you want a lot of frequency points over large regions of space.

Once you have called `add_flux`, the Fourier transforms of the fields are accumulated automatically during time-stepping by the [run functions](#run-functions). At any time, you can ask for Meep to print out the current flux spectrum via:

**`display_fluxes(fluxes...)`**
—
Given a number of flux objects, this displays a comma-separated table of frequencies and flux spectra, prefixed by "flux1:" or similar (where the number is incremented after each run). All of the fluxes should be for the same `fcen`/`df`/`nfreq`. The first column are the frequencies, and subsequent columns are the flux spectra.

You might have to do something lower-level if you have multiple flux regions corresponding to *different* frequency ranges, or have other special needs. `display_fluxes(f1, f2, f3)` is actually equivalent to `display_csv("flux", get_flux_freqs(f1), get_fluxes(f1), get_fluxes(f2), get_fluxes(f3))`, where `display_csv` takes a bunch of lists of numbers and prints them as a comma-separated table, and we are calling two lower-level functions:

**`get_flux_freqs(flux)`**
—
Given a flux object, returns a list of the frequencies that it is computing the spectrum for.

<a name="get_fluxes"></a>
**`get_fluxes(flux)`**
—
Given a flux object, returns a list of the current flux spectrum that it has accumulated.

As described in [Tutorial/Basics](Python_Tutorials/Basics.md#angular-reflectance-spectrum-of-a-planar-interface), for a reflection spectrum you often want to save the Fourier-transformed fields from a "normalization" run and then load them into another run to be subtracted. This can be done via:

**`save_flux(filename, flux)`**
—
Save the Fourier-transformed fields corresponding to the given flux object in an HDF5 file of the given `filename` without the ".h5" suffix (the current filename-prefix is prepended automatically).

**`load_flux(filename, flux)`**
—
Load the Fourier-transformed fields into the given flux object (replacing any values currently there) from an HDF5 file of the given `filename` without the ".h5" suffix (the current filename-prefix is prepended automatically). You must load from a file that was saved by `save_flux` in a simulation of the same dimensions (for both the cell and the flux regions) with the same number of processors.

**`load_minus_flux(filename, flux)`**
—
As `load_flux`, but negates the Fourier-transformed fields after they are loaded. This means that they will be *subtracted* from any future field Fourier transforms that are accumulated.

Sometimes it is more convenient to keep the Fourier-transformed fields in memory rather than writing them to a file and immediately loading them back again. To that end, the `Simulation` class exposes the following three methods:

**`get_flux_data(flux)`**
—
Get the Fourier-transformed fields corresponding to the given flux object as a `FluxData`, which is just a named tuple of NumPy arrays. Note that this object is only useful for passing to `load_flux_data` below and should be considered opaque.

**`load_flux_data(flux, fdata)`**
—
Load the Fourier-transformed fields into the given flux object (replacing any values currently there) from the `FluxData` object `fdata`. You must load from an object that was created by `get_flux_data` in a simulation of the same dimensions (for both the cell and the flux regions) with the same number of processors.

**`load_minus_flux_data(flux, fdata)`**
—
As `load_flux_data`, but negates the Fourier-transformed fields after they are loaded. This means that they will be *subtracted* from any future field Fourier transforms that are accumulated.

**`save_mode`**
**`load_mode`**
**`load_minus_mode`**
**`get_mode_data`**
**`load_mode_data`**
**`load_minus_mode_data`**
—
Aliases for the corresponding "flux" methods.

**`scale_flux_fields(s, flux)`**
—
Scale the Fourier-transformed fields in `flux` by the complex number `s`. e.g. `load_minus_flux` is equivalent to `load_flux` followed by `scale_flux_fields` with `s=-1`.

### Mode Decomposition

Given a structure, Meep can decompose the Fourier-transformed fields into a superposition of its harmonic modes. For a theoretical background, see [Mode Decomposition](Mode_Decomposition.md).

<a name="get_eigenmode_coefficients"></a>
**`get_eigenmode_coefficients(flux, bands, eig_parity=mp.NO_PARITY, eig_vol=None, eig_resolution=0, eig_tolerance=1e-12, kpoint_func=None, verbose=False)`**
—
Given a flux object and list of band indices, return a `namedtuple` with the following fields:

+ `alpha`: the complex eigenmode coefficients as a 3d NumPy array of size (`len(bands)`, `flux.Nfreq`, `2`). The last/third dimension refers to modes propagating in the forward (+) or backward (-) directions.
+ `vgrp`: the group velocity as a NumPy array.
+ `kpoints`: a list of `mp.Vector3`s of the `kpoint` used in the mode calculation.
+ `kdom`: a list of `mp.Vector3`s of the mode's dominant wavevector.

The flux object must be created using `add_mode_monitor` (an alias for `add_flux`). `eig_vol` is the volume passed to [MPB](https://mpb.readthedocs.io) for the eigenmode calculation (based on interpolating the discretized materials from the Yee grid); in most cases this will simply be the volume over which the frequency-domain fields are tabulated, which is the default (i.e. `flux.where`). `eig_parity` should be one of [`mp.NO_PARITY` (default), `mp.EVEN_Z`, `mp.ODD_Z`, `mp.EVEN_Y`, `mp.ODD_Y`]. It is the parity (= polarization in 2d) of the mode to calculate, assuming the structure has $z$ and/or $y$ mirror symmetry *in the source region*, just as for `EigenmodeSource` above. If the structure has both $y$ and $z$ mirror symmetry, you can combine more than one of these, e.g. `EVEN_Z+ODD_Y`. Default is `NO_PARITY`, in which case MPB computes all of the bands which will still be even or odd if the structure has mirror symmetry, of course. This is especially useful in 2d simulations to restrict yourself to a desired polarization. `eig_resolution` is the spatial resolution to use in MPB for the eigenmode calculations. This defaults to the same resolution as Meep, but you can use a higher resolution in which case the structure is linearly interpolated from the Meep pixels. `eig_tolerance` is the tolerance to use in the MPB eigensolver. MPB terminates when the eigenvalues stop changing to less than this fractional tolerance. Defaults to `1e-12`.  (Note that this is the tolerance for the frequency eigenvalue ω; the tolerance for the mode profile is effectively the square root of this.) For examples, see [Tutorial/Mode Decomposition](Python_Tutorials/Mode_Decomposition.md).

Technically, MPB computes `ωₙ(k)` and then inverts it with Newton's method to find the wavevector `k` normal to `eig_vol` and mode for a given frequency; in rare cases (primarily waveguides with *nonmonotonic* dispersion relations, which doesn't usually happen in simple dielectric waveguides), MPB may need you to supply an initial "guess" for `k` in order for this Newton iteration to converge.  You can supply this initial guess with `kpoint_func`, which is a function `kpoint_func(f, n)` that supplies a rough initial guess for the `k` of band number `n` at frequency `f = ω/2π`.  (By default, the **k** components in the plane of the `eig_vol` region are zero.  However, if this region spans the *entire* cell in some directions, and the cell has Bloch-periodic boundary conditions via the `k_point` parameter, then the mode's **k** components in those directions will match `k_point` so that the mode satisfies the Meep boundary conditions, regardless of `kpoint_func`.)

**Note:** for planewaves in homogeneous media, the `kpoints` may *not* necessarily be equivalent to the actual wavevector of the mode. This quantity is given by `kdom`.

**`add_mode_monitor(fcen, df, nfreq, ModeRegions...)`**
—
Similar to `add_flux`, but for use with `get_eigenmode_coefficients`.

`add_mode_monitor` works properly with arbitrary symmetries, but may be suboptimal because the Fourier-transformed region does not exploit the symmetry.  As an optimization, if you have a mirror plane that bisects the mode monitor, you can instead use `add_flux` to gain a factor of two, but in that case you *must* also pass the corresponding `eig_parity` to `get_eigenmode_coefficients` in order to only compute eigenmodes with the corresponding mirror symmetry.

**`get_eigenmode(freq, direction, where, band_num, kpoint, eig_vol=None, match_frequency=True, parity=mp.NO_PARITY, resolution=0, eigensolver_tol=1e-12, verbose=False)`**
—
The parameters of this routine are the same as that of `get_eigenmode_coefficients` or `EigenModeSource`, but this function returns an object that can be used to inspect the computed mode.  In particular, it returns an `EigenmodeData` instance with the following fields:

+ `band_num`: same as the `band_num` parameter
+ `freq`: the computed frequency, same as the `freq` input parameter if `match_frequency=True`
+ `group_velocity`: the group velocity of the mode in `direction`
+ `k`: the Bloch wavevector of the mode in `direction`
+ `kdom`: the dominant planewave of mode `band_num`
+ `amplitude(point, component)`: the (complex) value of the given E or H field `component` (`Ex`, `Hy`, etcetera) at a particular `point` (a `Vector3`) in space (interpreted with Bloch-periodic boundary conditions if you give a point outside the original `eig_vol`).

**`get_eigenmode_freqs(flux)`**
—
Given a flux object, returns a list of the frequencies that it is computing the spectrum for.

### Force Spectra

Very similar to flux spectra, you can also compute **force spectra**: forces on an object as a function of frequency, computed by Fourier transforming the fields and integrating the vacuum [Maxwell stress tensor](https://en.wikipedia.org/wiki/Maxwell_stress_tensor):

$$\sigma_{ij} = E_i^*E_j + H_i^*H_j - \frac{1}{2} δ_{ij} \left( |\mathbf{E}|^2 + |\mathbf{H}|^2 \right)$$

over a surface $S$ via $\mathbf{F} = \int_S \sigma d\mathbf{A}$. We recommend that you normally **only evaluate the stress tensor over a surface lying in vacuum**, as the interpretation and definition of the stress tensor in arbitrary media is often problematic (the subject of extensive and controversial literature). It is fine if the surface *encloses* an object made of arbitrary materials, as long as the surface itself is in vacuum.

See also [Tutorial/Optical Forces](Python_Tutorials/Optical_Forces.md).

Most commonly, you will want to **normalize** the force spectrum in some way, just as for flux spectra. Most simply, you could divide two different force spectra to compute the ratio of forces on two objects. Often, you will divide a force spectrum by a flux spectrum, to divide the force $F$ by the incident power $P$ on an object, in order to compute the useful dimensionless ratio $Fc$/$P$ where $c=1$ in Meep units. For example, it is a simple exercise to show that the force $F$ on a perfectly reflecting mirror with normal-incident power $P$ satisfies $Fc$/$P=2$, and for a perfectly absorbing (black) surface $Fc$/$P=1$.

The usage is similar to the flux spectra: you define a set of `ForceRegion` objects telling Meep where it should compute the Fourier-transformed fields and stress tensors, and call `add_force` to add these regions to the current simulation over a specified frequency bandwidth, and then use `display_forces` to display the force spectra at the end. There are also `save_force`, `load_force`, and `load_minus_force` functions that you can use to subtract the fields from two simulation, e.g. in order to compute just the force from scattered fields, similar to the flux spectra. These types and functions are defined as follows:

**`ForceRegion`**

A region (volume, plane, line, or point) in which to compute the integral of the stress tensor of the Fourier-transformed fields. Its properties are:

**`center` [ `Vector3` ]**
—
The center of the force region (no default).

**`size` [ `Vector3` ]**
—
The size of the force region along each of the coordinate axes. Default is `(0,0,0)` (a single point).

**`direction` [ `direction constant` ]**
—
The direction of the force that you wish to compute (e.g. `X`, `Y`, etcetera). Unlike `FluxRegion`, you must specify this explicitly, because there is not generally any relationship between the direction of the force and the orientation of the force region.

**`weight` [ `complex` ]**
—
A weight factor to multiply the force by when it is computed. Default is 1.0.

**`volume` [`Volume`]**
—
A `meep.Volume` can be used to specify the force region instead of a center and a size.

In most circumstances, you should define a set of `ForceRegion`s whose union is a closed surface lying in vacuum and enclosing the object that is experiencing the force.

**`Simulation.add_force(fcen, df, nfreq, ForceRegions...)`**
—
Add a bunch of `ForceRegion`s to the current simulation (initializing the fields if they have not yet been initialized), telling Meep to accumulate the appropriate field Fourier transforms for `nfreq` equally spaced frequencies covering the frequency range `fcen-df/2` to `fcen+df/2`. Return a *force object*, which you can pass to the functions below to get the force spectrum, etcetera.

As for flux regions, you normally use `add_force` via statements like:

```py
Fx = sim.add_force(...)
```

to store the flux object in a variable. `add_force` initializes the fields if necessary, just like calling `run`, so you should only call it *after* initializing your `Simulation` object which includes specifying `geometry`, `sources`, `boundary_layers`, etcetera. You can create as many force objects as you want, e.g. to look at forces on different objects, in different directions, or in different frequency ranges. Note, however, that Meep has to store (and update at every time step) a number of Fourier components equal to the number of grid points intersecting the force region, multiplied by the number of electric and magnetic field components required to get the stress vector, multiplied by `nfreq`, so this can get quite expensive (in both memory and time) if you want a lot of frequency points over large regions of space.

Once you have called `add_force`, the Fourier transforms of the fields are accumulated automatically during time-stepping by the `run` functions. At any time, you can ask for Meep to print out the current force spectrum via:

**`display_forces(forces...)`**
—
Given a number of force objects, this displays a comma-separated table of frequencies and force spectra, prefixed by "force1:" or similar (where the number is incremented after each run). All of the forces should be for the same `fcen`/`df`/`nfreq`. The first column are the frequencies, and subsequent columns are the force spectra.

You might have to do something lower-level if you have multiple force regions corresponding to *different* frequency ranges, or have other special needs. `display_forces(f1, f2, f3)` is actually equivalent to `display_csv("force", get_force_freqs(f1), get_forces(f1), get_forces(f2), get_forces(f3))`, where `display_csv` takes a bunch of lists of numbers and prints them as a comma-separated table, and we are calling two lower-level functions:

**`get_force_freqs(force)`**
—
Given a force object, returns a list of the frequencies that it is computing the spectrum for.

**`get_forces(flux)`**
—
Given a force object, returns a list of the current force spectrum that it has accumulated.

As described in [Tutorial/Basics](Python_Tutorials/Basics.md), to compute the force from scattered fields often want to save the Fourier-transformed fields from a "normalization" run and then load them into another run to be subtracted. This can be done via:

**`save_force(filename, force)`**
—
Save the Fourier-transformed fields corresponding to the given force object in an HDF5 file of the given `filename` without the ".h5" suffix (the current filename-prefix is prepended automatically).

**`load_force(filename, force)`**
—
Load the Fourier-transformed fields into the given force object (replacing any values currently there) from an HDF5 file of the given `filename` without the ".h5" suffix (the current filename-prefix is prepended automatically). You must load from a file that was saved by `save_force` in a simulation of the same dimensions for both the cell and the force regions with the same number of processors.

**`load_minus_force(filename, force)`**
—
As `load_force`, but negates the Fourier-transformed fields after they are loaded. This means that they will be *subtracted* from any future field Fourier transforms that are accumulated.

To keep the fields in memory and avoid writing to and reading from a file, use the following three methods:

**`get_force_data(force)`**
—
Get the Fourier-transformed fields corresponding to the given force object as a `ForceData`, which is just a named tuple of NumPy arrays. Note that this object is only useful for passing to `load_force_data` below and should be considered opaque.

**`load_force_data(force, fdata)`**
—
Load the Fourier-transformed fields into the given force object (replacing any values currently there) from the `ForceData` object `fdata`. You must load from an object that was created by `get_force_data` in a simulation of the same dimensions (for both the cell and the flux regions) with the same number of processors.

**`load_minus_force_data(filename, force)`**
—
As `load_force_data`, but negates the Fourier-transformed fields after they are loaded. This means that they will be *subtracted* from any future field Fourier transforms that are accumulated.

### LDOS spectra

Meep can also calculate the LDOS (local density of states) spectrum, as described in [Tutorial/Local Density of States](Python_Tutorials/Local_Density_of_States.md). To do this, you simply pass the following step function to your `run` command:

**`Ldos(fcen, df, nfreq)`**
—
Create an LDOS object with frequency bandwidth `df` centered at `fcen`, at `nfreq` frequency points. This can be passed to the `dft_ldos` step function below, and has the properties `freq_min`, `nfreq` and `dfreq`.

**`freqs()`**
—
Method of `Ldos` that returns a list of the frequencies that this `Ldos` instance is computing the spectrum for.

**`dft_ldos(fcen=None, df=None, nfreq=None, ldos=None)`**
—
Compute the power spectrum of the sources (usually a single point dipole source), normalized to correspond to the LDOS, in a frequency bandwidth `df` centered at `fcen`, at `nfreq` frequency points. One can also pass in an `ldos` created with `DftLdos` as `dft_ldos(ldos=my_ldos)`.

The resulting spectrum is outputted as comma-delimited text, prefixed by `ldos:,`, and is also stored in the `ldos_data` variable of the `Simulation` object after the `run` is complete.

Analytically, the per-polarization LDOS is exactly proportional to the power radiated by an $\ell$-oriented point-dipole current, $p(t)$, at a given position in space. For a more mathematical treatment of the theory behind the LDOS, we refer you to the relevant discussion in Section 4.4 ("Currents and Fields: The Local Density of States") in [Chapter 4](http://arxiv.org/abs/arXiv:1301.5366) ("Electromagnetic Wave Source Conditions") of the book [Advances in FDTD Computational Electrodynamics: Photonics and Nanotechnology](https://www.amazon.com/Advances-FDTD-Computational-Electrodynamics-Nanotechnology/dp/1608071707), but for now we simply give the definition:

$$\operatorname{LDOS}_{\ell}(\vec{x}_0,\omega)=-\frac{2}{\pi}\varepsilon(\vec{x}_0)\frac{\operatorname{Re}[\hat{E}_{\ell}(\vec{x}_0,\omega)\hat{p}(\omega)^*]}{|\hat{p}(\omega)|^2}$$

where the $|\hat{p}(\omega)|^2$ normalization is necessary for obtaining the power exerted by a unit-amplitude dipole (assuming linear materials), and hats denote Fourier transforms. It is this quantity that is computed by the `dft_ldos` command for a single dipole source. For a volumetric source, the numerator and denominator are both integrated over the current volume, but "LDOS" computation is less meaningful in this case.

### Near-to-Far-Field Spectra

Meep can compute a near-to-far-field transformation in the frequency domain as described in [Tutorial/Near-to-Far Field Spectra](Python_Tutorials/Near_to_Far_Field_Spectra.md): given the fields on a "near" bounding surface inside the cell, it can compute the fields arbitrarily far away using an analytical transformation, assuming that the "near" surface and the "far" region lie in a single homogeneous non-periodic 2d or 3d region. That is, in a simulation *surrounded by PML* that absorbs outgoing waves, the near-to-far-field feature can compute the fields outside the cell as if the outgoing waves had not been absorbed (i.e. in the fictitious infinite open volume). Moreover, this operation is performed on the Fourier-transformed fields: like the flux and force spectra above, you specify a set of desired frequencies, Meep accumulates the Fourier transforms, and then Meep computes the fields at *each frequency* for the desired far-field points.

This is based on the principle of equivalence: given the Fourier-transformed tangential fields on the "near" surface, Meep computes equivalent currents and convolves them with the analytical Green's functions in order to compute the fields at any desired point in the "far" region. For details, see Section 4.2.1 ("The Principle of Equivalence") in [Chapter 4](http://arxiv.org/abs/arXiv:1301.5366) ("Electromagnetic Wave Source Conditions") of the book [Advances in FDTD Computational Electrodynamics: Photonics and Nanotechnology](https://www.amazon.com/Advances-FDTD-Computational-Electrodynamics-Nanotechnology/dp/1608071707).

Note: in order for the far-field results to be accurate, the [far region must be separated from the near region](https://en.wikipedia.org/wiki/Near_and_far_field) by *at least* 2D<sup>2</sup>/λ, the Fraunhofer distance, where D is the largest dimension of the radiator and λ is the vacuum wavelength.

There are three steps to using the near-to-far-field feature: first, define the "near" surface(s) as a set of surfaces capturing *all* outgoing radiation in the desired direction(s); second, run the simulation, typically with a pulsed source, to allow Meep to accumulate the Fourier transforms on the near surface(s); third, tell Meep to compute the far fields at any desired points (optionally saving the far fields from a grid of points to an HDF5 file). To define the near surfaces, use:

**`add_near2far(fcen, df, nfreq, Near2FarRegions...)`**
—
Add a bunch of `Near2FarRegion`s to the current simulation (initializing the fields if they have not yet been initialized), telling Meep to accumulate the appropriate field Fourier transforms for `nfreq` equally-spaced frequencies covering the frequency range `fcen-df/2` to `fcen+df/2`. Return a `near2far` object, which you can pass to the functions below to get the far fields.

Each `Near2FarRegion` is identical to `FluxRegion` except for the name: in 3d, these give a set of planes (**important:** all these "near surfaces" must lie in a single *homogeneous* material with *isotropic* ε and μ &mdash; and they should *not* lie in the PML regions) surrounding the source(s) of outgoing radiation that you want to capture and convert to a far field. Ideally, these should form a closed surface, but in practice it is sufficient for the `Near2FarRegion`s to capture all of the radiation in the direction of the far-field points. **Important:** as for flux computations, each `Near2FarRegion` should be assigned a `weight` of &#177;1 indicating the direction of the outward normal relative to the +coordinate direction. So, for example, if you have six regions defining the six faces of a cube, i.e. the faces in the +x, -x, +y, -y, +z, and -z directions, then they should have weights +1, -1, +1, -1, +1, and -1 respectively. Note that, neglecting discretization errors, all near-field surfaces that enclose the same outgoing fields are equivalent and will yield the same far fields with a discretization-induced difference that vanishes with increasing resolution etc.

After the simulation run is complete, you can compute the far fields. This is usually for a pulsed source so that the fields have decayed away and the Fourier transforms have finished accumulating.

**`get_farfield(near2far, x)`**
—
Given a `Vector3` point `x` which can lie anywhere outside the near-field surface, including outside the cell and a `near2far` object, returns the computed (Fourier-transformed) "far" fields at `x` as list of length 6`nfreq`, consisting of fields (E<sub>x</sub><sup>1</sup>,E<sub>y</sub><sup>1</sup>,E<sub>z</sub><sup>1</sup>,H<sub>x</sub><sup>1</sup>,H<sub>y</sub><sup>1</sup>,H<sub>z</sub><sup>1</sup>,E<sub>x</sub><sup>2</sup>,E<sub>y</sub><sup>2</sup>,E<sub>z</sub><sup>2</sup>,H<sub>x</sub><sup>2</sup>,H<sub>y</sub><sup>2</sup>,H<sub>z</sub><sup>2</sup>,...) for the frequencies 1,2,…,`nfreq`.

**`get_near2far_freqs(near2far)`**
—
Given a `near2far` object, returns a list of the frequencies that it is computing the spectrum for.

**`output_farfields(near2far, fname, resolution, where=None, center=None, size=None)`**
—
Given an HDF5 file name `fname` (does *not* include the `.h5` suffix), a `Volume` given by `where` (may be 0d, 1d, 2d, or 3d), and a `resolution` (in grid points / distance unit), outputs the far fields in `where` (which may lie *outside* the cell) in a grid with the given resolution (which may differ from the FDTD grid resolution) to the HDF5 file as a set of twelve array datasets `ex.r`, `ex.i`, ..., `hz.r`, `hz.i`, giving the real and imaginary parts of the Fourier-transformed $E$ and $H$ fields on this grid. Each dataset is an nx&#215;ny&#215;nz&#215;nfreq 4d array of space&#215;frequency although dimensions that =1 are omitted. The volume can optionally be specified via `center` and `size`.

**`get_farfields(near2far, resolution, where=None, center=None, size=None)`**
—
Like `output_farfields` but returns a dictionary of numpy arrays instead of writing to a file. The dictionary keys are `Ex`, `Ey`, `Ez`, `Hx`, `Hy`, `Hz`. Each array has the same shape as described in `output_farfields`.

Note that far fields have the same units and scaling as the *Fourier transforms* of the fields, and hence cannot be directly compared to time-domain fields. In practice, it is easiest to use the far fields in computations where overall scaling (units) cancel out or are irrelevant, e.g. to compute the fraction of the far fields in one region vs. another region.

For a scattered-field computation, you often want to separate the scattered and incident fields. Just as is described in [Tutorial/Basics](Python_Tutorials/Basics.md) for flux computations, you can do this by saving the Fourier-transformed incident from a "normalization" run and then load them into another run to be subtracted. This can be done via:

**`save_near2far(filename, near2far)`**
—
Save the Fourier-transformed fields corresponding to the given `near2far` object in an HDF5 file of the given `filename` (without the ".h5" suffix). The current filename-prefix is prepended automatically.

**`load_near2far(filename, near2far)`**
—
Load the Fourier-transformed fields into the given `near2far` object (replacing any values currently there) from an HDF5 file of the given `filename` without the ".h5" suffix (the current filename-prefix is prepended automatically). You must load from a file that was saved by `save_near2far` in a simulation of *the same dimensions* for both the cell and the near2far regions with the same number of processors.

**`load_minus_near2far(filename, near2far)`**
—
As `load_near2far`, but negates the Fourier-transformed fields after they are loaded. This means that they will be *subtracted* from any future field Fourier transforms that are accumulated.

To keep the fields in memory and avoid writing to and reading from a file, use the following three methods:

**`get_near2far_data(near2far)`**
—
Get the Fourier-transformed fields corresponding to the given `near2far` object as a `NearToFarData`, which is just a named tuple of NumPy arrays. Note that this object is only useful for passing to `load_near2far_data` below and should be considered opaque.

**`load_near2far_data(near2far, n2fdata)`**
—
Load the Fourier-transformed fields into the `near2far` object (replacing any values currently there) from the `NearToFarData` object `n2fdata`. You must load from an object that was created by `get_near2far_data` in a simulation of the same dimensions (for both the cell and the flux regions) with the same number of processors.

**`load_minus_near2far_data(near2far, n2fdata)`**
—
As `load_near2far_data`, but negates the Fourier-transformed fields after they are loaded. This means that they will be *subtracted* from any future field Fourier transforms that are accumulated.

**`scale_near2far_fields(s, near2far)`**
—
Scale the Fourier-transformed fields in `near2far` by the complex number `s`. e.g. `load_minus_near2far` is equivalent to `load_near2far` followed by `scale_near2far_fields` with `s=-1`.

**`flux(direction, where, resolution)`**
—
Given a `Volume` `where` (may be 0d, 1d, 2d, or 3d) and a `resolution` (in grid points / distance unit), compute the far fields in `where` (which may lie *outside* the cell) in a grid with the given resolution (which may differ from the FDTD solution) and return its Poynting flux in `direction` as a list. The dataset is a 1d array of nfreq dimensions.

### Load and Dump Structure

These functions dump the raw ε and μ data to disk and load it back for doing multiple simulations with the same materials but different sources etc. The only prerequisite is that the dump/load simulations have the same [chunks](Chunks_and_Symmetry.md#chunks-and-symmetry) (i.e. the same grid, number of processors, symmetries, and PML). When using `split_chunks_evenly=False`, you must also dump the original chunk layout using `dump_chunk_layout` and load it into the new `Simulation` using the `chunk_layout` parameter. Currently only stores dispersive and non-dispersive ε and μ but not nonlinearities. Note that loading data from a file in this way overwrites any `geometry` data passed to the `Simulation` constructor.

**`Simulation.dump_structure(fname)`**
—
Dumps the structure to the file `fname`.

**`Simulation.load_structure(fname)`**
—
Loads a structure from the file `fname`. A file name to load can also be passed to the `Simulation` constructor via the `load_structure` keyword argument.

**`Simulation.dump_chunk_layout(fname)`**
—
Dumps the chunk layout to file `fname`.

To load a chunk layout into a `Simulation`, use the `chunk_layout` argument to the constructor, passing either a file obtained from `dump_chunk_layout` or another `Simulation` instance. Note that when using `split_chunks_evenly=False` this parameter is required when saving and loading flux spectra, force spectra, or near-to-far spectra so that the two runs have the same chunk layout. Just pass the `Simulation` object from the first run to the second run:

```python
# Split chunks based on amount of work instead of size
sim1 = mp.Simulation(..., split_chunks_evenly=False)
norm_flux = sim1.add_flux(...)
sim1.run(...)
sim1.save_flux(...)

# Make sure the second run uses the same chunk layout as the first
sim2 = mp.Simulation(..., chunk_layout=sim1)
flux = sim2.add_flux(...)
sim2.load_minus_flux(...)
sim2.run(...)
```

### Frequency-Domain Solver

Meep contains a frequency-domain solver that computes the fields produced in a geometry in response to a [continuous-wave (CW) source](https://en.wikipedia.org/wiki/Continuous_wave). This is based on an [iterative linear solver](https://en.wikipedia.org/wiki/Iterative_method) instead of time-stepping. For details, see Section 5.3 ("Frequency-domain solver") of [Computer Physics Communications, Vol. 181, pp. 687-702, 2010](http://ab-initio.mit.edu/~oskooi/papers/Oskooi10.pdf). Benchmarking results have shown that in many instances, such as cavities (e.g., ring resonators) with long-lived resonant modes, this solver converges much faster than simply running an equivalent time-domain simulation with a CW source, time-stepping until all transient effects from the source turn-on have disappeared, especially if the fields are desired to a very high accuracy. To use it, simply define a `ContinuousSrc` with the desired frequency and [initialize the fields and geometry](#initializing-the-structure-and-fields) via `init_sim()`:

```py
sim = mp.Simulation(...)
sim.init_sim()
sim.solve_cw(tol, maxiters, L)
```

The first two parameters to the frequency-domain solver are the tolerance `tol` for the iterative solver (10<sup>−8</sup>, by default) and a maximum number of iterations `maxiters` (10<sup>4</sup>, by default). Finally, there is a parameter $L$ that determines a tradeoff between memory and work per step and convergence rate of the iterative algorithm, biconjugate gradient stabilized ([BiCGSTAB-L](https://en.wikipedia.org/wiki/Biconjugate_gradient_stabilized_method)), that is used; larger values of $L$ will often lead to faster convergence at the expense of more memory and more work per iteration. Default is $L=2$, and normally a value ≥ 2 should be used.

The frequency-domain solver supports arbitrary geometries, PML, boundary conditions, symmetries, parallelism, conductors, and arbitrary nondispersive materials. Lorentz-Drude dispersive materials are not currently supported in the frequency-domain solver, but since you are solving at a known fixed frequency rather than timestepping, you should be able to pick conductivities etcetera in order to obtain any desired complex ε and μ at that frequency.

The frequency-domain solver requires you to use complex-valued fields, via `force_complex_fields=True`.

After `solve_cw` completes, it should be as if you had just run the simulation for an infinite time with the source at that frequency. You can call the various field-output functions and so on as usual at this point.

### GDSII Support

This feature is only available if Meep is built with [libGDSII](Build_From_Source.md#libgdsii).

**`mp.get_GDSII_prisms(material, gdsii_filename, layer)`**
—
Returns a list of `GeometricObject`s with `material` (`mp.Medium`) on layer number `layer` of a GDSII file `gdsii_filename`.

**`mp.GDSII_vol(fname, layer, zmin, zmax)`**
—
Returns a `mp.Volume` read from a GDSII file `fname` on layer number `layer` with `zmin` and `zmax`. This function is useful for creating a `FluxRegion` from a GDSII file as follows

```python
fr = mp.FluxRegion(volume=mp.GDSII_vol(fname, layer, zmin, zmax))
```

### Data Visualization

**`Simulation.visualize_chunks()`**
—
Displays an interactive image of how the cell is divided into chunks. Each rectangular region is a chunk, and each color represents a different processor. Requires [matplotlib](https://matplotlib.org).

<a name="RunStepFunctions"></a>

Run and Step Functions
----------------------

The actual work in Meep is performed by *run* functions, which time-step the simulation for a given amount of time or until a given condition is satisfied. These are attributes of the `Simulation` class.

The run functions, in turn, can be modified by use of *step functions*: these are called at every time step and can perform any arbitrary computation on the fields, do outputs and I/O, or even modify the simulation. The step functions can be transformed by many *modifier functions*, like *at_beginning*, *during_sources*, etcetera which cause them to only be called at certain times, etcetera, instead of at every time step.

A common point of confusion is described in [The Run Function Is Not A Loop](The_Run_Function_Is_Not_A_Loop.md). Read this article if you want to make Meep do some customized action on each time step, as many users make the same mistake. What you really want to in that case is to write a step function, as described below.

### Run Functions

**`run(step_functions..., until=condition/time)`**
—
Run the simulation until a certain time or condition, calling the given step functions (if any) at each timestep. The keyword argument `until` is *either* a number, in which case it is an additional time (in Meep units) to run for, *or* it is a function (of no arguments) which returns `True` when the simulation should stop.

**`run(step_functions..., until_after_sources=condition/time)`**
—
Run the simulation until all sources have turned off, calling the given step functions (if any) at each timestep. The keyword argument `until_after_sources` is either a number, in which case it is an *additional* time (in Meep units) to run for after the sources are off, *or* it is a function (of no arguments). In the latter case, the simulation runs until the sources are off *and* `condition` returns `True`.

In particular, a useful value for `until_after_sources` or `until` is often `stop_when_field_decayed`, which is demonstrated in [Tutorial/Basics](Python_Tutorials/Basics.md#transmittance-spectrum-of-a-waveguide-bend):

**`stop_when_fields_decayed(dT, c, pt, decay_by)`**
—
Return a `condition` function, suitable for passing to `until`/`until_after_sources`, that examines the component `c` (e.g. `Ex`, etc.) at the point `pt` (a `Vector3`) and keeps running until its absolute value *squared* has decayed by at least `decay_by` from its maximum previous value. In particular, it keeps incrementing the run time by `dT` (in Meep units) and checks the maximum value over that time period &mdash; in this way, it won't be fooled just because the field happens to go through 0 at some instant.

Note that, if you make `decay_by` very small, you may need to increase the `cutoff` property of your source(s), to decrease the amplitude of the small high-frequency components that are excited when the source turns off. High frequencies near the [Nyquist frequency](https://en.wikipedia.org/wiki/Nyquist_frequency) of the grid have slow group velocities and are absorbed poorly by [PML](Perfectly_Matched_Layer.md).

Finally, another run function, useful for computing ω(**k**) band diagrams, is:

**`run_k_points(T, k_points)`**
—
Given a list of `Vector3`, `k_points` of *k* vectors, runs a simulation for each *k* point (i.e. specifying Bloch-periodic boundary conditions) and extracts the eigen-frequencies, and returns a list of the complex frequencies. In particular, you should have specified one or more Gaussian sources. It will run the simulation until the sources are turned off plus an additional $T$ time units. It will run [Harminv](#harminv) at the same point/component as the first Gaussian source and look for modes in the union of the frequency ranges for all sources. Returns a list of lists of frequencies (one list of frequencies for each *k*). Also prints out a comma-delimited list of frequencies, prefixed by `freqs:`, and their imaginary parts, prefixed by `freqs-im:`. See [Tutorial/Resonant Modes and Transmission in a Waveguide Cavity](Python_Tutorials/Resonant_Modes_and_Transmission_in_a_Waveguide_Cavity.md).

**`run_k_point(t, k_point)`**
—
Lower level function called by `run_k_points` above that runs a simulation for a single *k* point `k_point` and returns a `Harminv` instance. Useful when you need to access more `Harminv` data than just the frequencies.

### Predefined Step Functions

Several useful step functions are predefined by Meep. These are available directly via the `meep` package but require a `Simulation` instance as an argument.

#### Output Functions

The most common step function is an output function, which outputs some field component to an [HDF5](https://en.wikipedia.org/wiki/HDF5) file. Normally, you will want to modify this by one of the `at_*` functions, below, as outputting a field at *every* time step can get quite time- and storage-consuming.

Note that although the various field components are stored at different places in the [Yee lattice](Yee_Lattice.md), when they are outputted they are all linearly interpolated to the same grid: to the points at the *centers* of the Yee cells, i.e. $(i+0.5,j+0.5,k+0.5)\cdotΔ$ in 3d.

<a name="output_epsilon"></a>
**`output_epsilon()`**
—
Output the dielectric function (relative permittivity) ε. Note that this only outputs the frequency-independent part of ε (the $\omega\to\infty$ limit).

**`output_mu()`**
—
Output the relative permeability function μ. Note that this only outputs the frequency-independent part of μ (the $\omega\to\infty$ limit).

**`output_dft(dft_fields, fname, where=None, center=None, size=None)`**
—
Output the Fourier-transformed fields in `dft_fields` (created by `add_dft_fields`) to an HDF5 file with name `fname` (does *not* include the `.h5` suffix). The `Volume` `where` defaults to the entire cell. The volume can also be specified via the `center` and `size` arguments.

**`output_poynting()`**
—
Output the Poynting flux $\mathrm{Re}\{\mathbf{E}^*\times\mathbf{H}\}$. Note that you might want to wrap this step function in `synchronized_magnetic` to compute it more accurately. See [Synchronizing the Magnetic and Electric Fields](Synchronizing_the_Magnetic_and_Electric_Fields.md).

**`output_hpwr()`**
—
Output the magnetic-field energy density $\mathbf{H}^* \cdot \mathbf{B} / 2$

**`output_dpwr()`**
—
Output the electric-field energy density $\mathbf{E}^* \cdot \mathbf{D} / 2$

**`output_tot_pwr()`**
—
Output the total electric and magnetic energy density. Note that you might want to wrap this step function in `synchronized_magnetic` to compute it more accurately. See [Synchronizing the Magnetic and Electric Fields](Synchronizing_the_Magnetic_and_Electric_Fields.md).

**`output_Xfield_x(), output_Xfield_y(), output_Xfield_z(), output_Xfield_r(), output_Xfield_p()`**
—
Output the $x$, $y$, $z$, $r$, or $\phi$ component respectively, of the field *X*, where *X* is either `h`, `b`, `e`, `d`, or `s` for the magnetic, electric, displacement, or Poynting flux, respectively. If the field is complex, outputs two datasets, e.g. `ex.r` and `ex.i`, within the same HDF5 file for the real and imaginary parts, respectively. Note that for outputting the Poynting flux, you might want to wrap the step function in `synchronized_magnetic` to compute it more accurately. See [Synchronizing the Magnetic and Electric Fields](Synchronizing_the_Magnetic_and_Electric_Fields.md).

**`output_Xfield()`**
—
Outputs *all* the components of the field *X*, where *X* is either `h`, `b`, `e`, `d`, or `s` as above, to an HDF5 file. That is, the different components are stored as different datasets within the *same* file.

**`output_png(component, h5topng_options)`**
—
Output the given field component (e.g. `Ex`, etc.) as a [PNG](https://en.wikipedia.org/wiki/PNG) image, by first outputting the HDF5 file, then converting to PNG via [h5topng](https://github.com/NanoComp/h5utils/blob/master/README.md), then deleting the HDF5 file. The second argument is a string giving options to pass to h5topng (e.g. `"-Zc bluered"`). See also [Tutorial/Basics](Python_Tutorials/Basics.md#output-tips-and-tricks).

It is often useful to use the h5topng `-C` or `-A` options to overlay the dielectric function when outputting fields. To do this, you need to know the name of the dielectric-function `.h5` file which must have been previously output by `output_epsilon`. To make this easier, a built-in shell variable `$EPS` is provided which refers to the last-output dielectric-function `.h5` file. So, for example `output_png(mp.Ez,"-C $EPS")` will output the $E_z$ field and overlay the dielectric contours.

By default, `output_png` deletes the `.h5` file when it is done. To preserve the `.h5` file requires `output_png(component, h5topng_options, rm_h5=False)`.

More generally, it is possible to output an arbitrary function of position and zero or more field components, similar to the `integrate_field_function` described above. This is done by:

**`output_field_function(name, cs, func, real_only=False)`**
—
Output the field function `func` to an HDF5 file in the datasets named `name*.r` and `name*.i` for the real and imaginary parts. Similar to `integrate_field_function`, `func` is a function of position (a `Vector3`) and the field components corresponding to `cs`: a list of `component` constants. If `real_only` is True, only outputs the real part of `func`.

See also [Field Functions](Field_Functions.md), and [Synchronizing the Magnetic and Electric Fields](Synchronizing_the_Magnetic_and_Electric_Fields.md) if you want to do computations combining the electric and magnetic fields.

#### Array Slices

The output functions described above write the data for the fields and materials for the entire cell to an HDF5 file. This is useful for post-processing as you can later read in the HDF5 file to obtain field/material data as a NumPy array. However, in some cases it is convenient to bypass the disk altogether to obtain the data *directly* in the form of a NumPy array without writing/reading HDF5 files. Additionally, you may want the field/material data on just a subregion (or slice) of the entire volume. This functionality is provided by the `get_array` method which takes as input a subregion of the cell and the field/material component. The method returns a NumPy array containing values of the field/material at the current simulation time.

```python
 get_array(vol=None, center=None, size=None, component=mp.Ez, cmplx=False, arr=None)
```

with the following input parameters:

+ `vol`: `Volume`; the orthogonal subregion/slice of the computational volume. The return value of `get_array` has the same dimensions as the `Volume`'s `size` attribute. If `None` (default), then a `size` and `center` must be specified.

+ `center`, `size` : `Vector3`; if both are specified, the library will construct an appropriate `Volume`. This is a convenience feature and alternative to supplying a `Volume`.

+ `component`: field/material component (i.e., `mp.Ex`, `mp.Hy`, `mp.Sz`, `mp.Dielectric`, etc). Defaults to `mp.Ez`.

+ `cmplx`: `boolean`; if `True`, return complex-valued data otherwise return real-valued data (default).

+ `arr`: optional field to pass a pre-allocated NumPy array of the correct size, which will be overwritten with the field/material data instead of allocating a new array.  Normally, this will be the array returned from a previous call to `get_array` for a similar slice, allowing one to re-use `arr` (e.g., when fetching the same slice repeatedly at different times).

For convenience, the following wrappers for `get_array` over the entire cell are available: `get_epsilon()`, `get_mu()`, `get_hpwr()`, `get_dpwr()`, `get_tot_pwr()`, `get_Xfield()`, `get_Xfield_x()`, `get_Xfield_y()`, `get_Xfield_z()`, `get_Xfield_r()`, `get_Xfield_p()` where `X` is one of `h`, `b`, `e`, `d`, or `s`. The routines `get_Xfield_*` all return complex arrays.

**`get_dft_array(dft_obj, component, num_freq)`**
—
Returns the Fourier-transformed fields as a NumPy array.

<a name="dft_obj"></a>

+ `dft_obj`: a `dft_flux`, `dft_force`, `dft_fields`, or `dft_near2far` object obtained from calling the appropriate `add` function (e.g., `mp.add_flux`).

+ `component`: a field component (e.g., `mp.Ez`)

+ `num_freq`: the index of the frequency: an integer in the range `0...nfreq-1`, where `nfreq` is the number of frequencies stored in `dft_obj,` as set by the `nfreq` parameter to `add_dft_fields`, `add_dft_flux`, etc.

#### Array Metadata

**`get_array_metadata(vol=None, center=None, size=None, collapse=False)`**
**`get_dft_array_metadata(dft_cell=None, vol=None, center=None, size=None)`**

These routines provide geometric information useful for interpreting the arrays returned by `get_array` or `get_dft_array` for the spatial region defined by `vol` or `center/size`. In both cases, the return value is a tuple `(x,y,z,w)`, where

+ `x,y,z` are 1d NumPy arrays storing the $x,y,z$ coordinates of the points in the grid slice
+ `w` is an array of the same dimensions as the array returned by `get_array`/`get_dft_array`, whose entries are the weights in a cubature rule for integrating over the spatial region (with the points in the cubature rule being just the grid points contained in the region). Thus, if $Q(\mathbf{x})$ is some spatially-varying quantity whose value at the $n$th grid point is $Q_n$, the integral of $Q$ over the region may be approximated by the sum:

$$ \int_{\mathcal V} Q(\mathbf{x})d\mathbf{x} \approx \sum_{n} w_n Q_n.$$

This is a 1-, 2-, or 3-dimensional integral depending on the number of dimensions in which $\mathcal{V}$ has zero extent. If the $\{Q_n\}$ samples are stored in an array `Q` of the same dimensions as `w`, then evaluating the sum on the RHS is just one line: `np.sum(w*Q).`

For `get_dft_array_metadata`, if the `dft_cell` argument is provided then all other arguments (`vol`, `center`, and `size`) are ignored. If no arguments are provided, then the entire cell is used.

Here are some examples of how array metadata can be used:

**Labeling Axes in Plots of Grid Quantities**

```python
# using the geometry from the bend-flux tutorial example
import matplotlib
import matplotlib.pyplot as plt
import numpy as np

eps_array=sim.get_epsilon()
(x,y,z,w)=sim.get_array_metadata()
plt.clf()
plt.pcolormesh(x,y,np.transpose(eps_array), shading='gouraud')
plt.axes().set_aspect('equal')
plt.show()
```
![](images/PermittivityWithLabeledAxes.png)

**Computing Quantities Defined by Integrals of Field-Dependent Functions Over Grid Regions**

+ energy stored in the $\mathbf{E}$-field in a region $\mathcal{V}$:
      $$ \mathcal{E}=
         \frac{1}{2}\int_{\mathcal V} \epsilon |\mathbf{E}|^2\,dV
      $$

+ Poynting flux through a surface $\mathcal{S}$:
      $$\mathcal{S}=\frac{1}{2}\text{Re }\int_{\mathcal S}
        \Big(\mathbf{E}^*\times \mathbf{H}\Big)\times d\mathbf{A}
      $$

```python
  import numpy as np

  # E-field modal volume in box from time-domain fields
  box            = mp.Volume(center=box_center, size=box_size)
  (Ex,Ey,Ez)     = [sim.get_array(vol=box, component=c, cmplx=True) for c in [mp.Ex, mp.Ey, mp.Ez]]
  eps            = sim.get_array(vol=box, component=mp.Dielectric)
  (x,y,z,w)      = sim.get_array_metadata(vol=box)
  energy_density = np.real(eps*(np.conj(Ex)*Ex + np.conj(Ey)*Ey + np.conj(Ez)*Ez)) # array
  energy         = np.sum(w*energy_density)                                        # scalar

  # x-directed Poynting flux through monitor from frequency-domain fields
  monitor        = mp.FluxRegion(center=mon_center, size=mon_size)
  dft_cell       = sim.add_flux(freq, freq, 1, monitor)
  sim.run(...)    # timestep until DFTs converged
  (Ey,Ez,Hy,Hz)  = [sim.get_dft_array(dft_cell,c,0) for c in [mp.Ey, mp.Ez, mp.Hy, mp.Hz]]
  (x,y,z,w)      = sim.get_dft_array_metadata(dft_cell=dft_cell)
  flux_density   = np.real( np.conj(Ey)*Hz - np.conj(Ez)*Hy )    # array
  flux           = np.sum(w*flux_density)                        # scalar
```

**Question:** What is the difference between `get_array_metadata` and `get_dft_array_metadata`? Also, what is the `collapse` parameter to `get_array_metadata`?

**Answer** (tl;dr version):

+ Use `get_array_metadata` for arrays of time-domain field components (as returned by `get_array`).
+ Use `get_dft_array_metadata` for arrays of frequency-domain field components (as returned by `get_dft_array`).
+ Ignore the `collapse` parameter to `get_array_metadata.`

**Answer** (full version): **Collapsing empty dimensions in array slices**

One complication of array slicing is that the array returned by `get_array` may have nonzero thickness (i.e. more than one point) in dimensions for which the region in question has zero extent. Thus, upon requesting an array slice for a vertical line with `size=mp.Vector3(0,3,0)`, we would expect to get back just a one-dimensional array of field values, but in fact `get_array` may return a $2\times N$ array. This occurs when the coordinate of the empty dimension falls between points of the computational grid; in this case, the field values at both of the two nearest grid points are needed to determine values at the intermediate point by interpolation, and the field array returned by `get_array` (as well as the `w` array returned by `get_array_metadata`) will have size 2 in the corresponding dimension to store field values and weights for both nearest-neighbor points. For many purposes it is convenient to *collapse* these dimensions by performing the interpolation to reduce e.g. a $2\times N$ array to a one-dimensional array of length $N$, and Meep adopts the following somewhat arbitrary convention regarding when this is done:

+ in arrays of time-domain field components (as returned by `get_array`), empty dimensions *are not* collapsed;
+ in arrays of frequency-domain field components (as returned by `get_dft_array`), empty dimensions *are* collapsed.

The `collapse` flag to `get_array_metadata` may be set to `True` to specify that the metadata are to be computed for an array with empty dimensions collapsed &mdash; in other words, for an array of frequency-domain field components. The default is `collapse=False`, in which case `get_array_metadata` returns metadata appropriate for an array of time-domain field components

The routine `get_dft_array_metadata` is equivalent to `get_array_metadata` with `collapse=True`. `get_dft_array_metadata` also accepts the convenience parameter `dft_cell` as an alternative to `vol` or `center/size`; set `

#### Source Slices

**`get_source_slice(component, vol=None, center=None, size=None)`**

Return an array of complex values of the [source](#source) amplitude for `component` over the given `vol` or `center`/`size`. The array has the same dimensions as that returned by [`get_array`](#array-slices).

#### Harminv

The following step function collects field data from a given point and runs [Harminv](https://github.com/NanoComp/harminv) on that data to extract the frequencies, decay rates, and other information.

**`Harminv(c, pt, fcen, df, [maxbands])`**
—
`Harminv` is implemented as a class whose constructor returns a step function that collects data from the field component `c` (e.g. E<sub>x</sub>, etc.) at the given point `pt` (a `Vector3`). Then, at the end of the run, it uses Harminv to look for modes in the given frequency range (center `fcen` and width `df`), printing the results to standard output (prefixed by `harminv:`) as comma-delimited text, and also storing them to the variable `Harminv.modes`. The optional argument `maxbands` is the maximum number of modes to search for. Defaults to 100.

**Important:** normally, you should only use Harminv to analyze data *after the sources are off*. Wrapping it in `after_sources(mp.Harminv(...))` is sufficient.

In particular, Harminv takes the time series $f(t)$ corresponding to the given field component as a function of time and decomposes it (within the specified bandwidth) as:

$$f(t) = \sum_n a_n e^{-i\omega_n t}$$

The results are stored in the list `Harminv.modes`, which is a list of tuples holding the frequency, amplitude, and error of the modes. Given one of these tuples (e.g., `first_mode = harminv_instance.modes[0]`), you can extract its various components:

**`freq`**
—
The complex frequency ω (in the usual Meep 2πc units).

**`freq.real`**
—
The real part of the frequency ω.

**`freq.decay`**
—
The imaginary part of the frequency ω.

**`Q`**
—
The dimensionless lifetime, or quality factor defined as $-\mathrm{Re}\,\omega / 2 \mathrm{Im}\,\omega$.

**`amp`**
—
The complex amplitude $a$.

**`err`**
—
A crude measure of the error in the frequency (both real and imaginary)...if the error is much larger than the imaginary part, for example, then you can't trust the $Q$ to be accurate. **Note**: this error is only the uncertainty in the signal processing, and tells you nothing about the errors from finite resolution, finite cell size, and so on.

For example, `[m.freq for m in harminv_instance.modes]` gives a list of the real parts of the frequencies. Be sure to save a reference to the `Harminv` instance if you wish to use the results after the simulation:

```py
sim = mp.Simulation(...)
h = mp.Harminv(...)
sim.run(mp.after_sources(h))
# do something with h.modes
```

### Step-Function Modifiers

Rather than writing a brand-new step function every time we want to do something a bit different, the following "modifier" functions take a bunch of step functions and produce *new* step functions with modified behavior.
See also [Tutorial/Basics](Python_Tutorials/Basics.md) for examples.

#### Miscellaneous Step-Function Modifiers

**`combine_step_funcs(step_functions...)`**
—
Given zero or more step functions, return a new step function that on each step calls all of the passed step functions.

**`synchronized_magnetic(step_functions...)`**
—
Given zero or more step functions, return a new step function that on each step calls all of the passed step functions with the magnetic field synchronized in time with the electric field. See [Synchronizing the Magnetic and Electric Fields](Synchronizing_the_Magnetic_and_Electric_Fields.md).

#### Controlling When a Step Function Executes

**`when_true(condition, step_functions...)`**
—
Given zero or more step functions and a condition function `condition` (a function of no arguments), evaluate the step functions whenever `condition` returns `True`.

**`when_false(condition, step_functions...)`**
—
Given zero or more step functions and a condition function `condition` (a function of no arguments), evaluate the step functions whenever `condition` returns `False`.

**`at_every(dT, step_functions...)`**
—
Given zero or more step functions, evaluates them at every time interval of $dT$ units (rounded up to the next time step).

**`after_time(T, step_functions...)`**
—
Given zero or more step functions, evaluates them only for times after a $T$ time units have elapsed from the start of the run.

**`before_time(T, step_functions...)`**
—
Given zero or more step functions, evaluates them only for times before a $T$ time units have elapsed from the start of the run.

**`at_time(T, step_functions...)`**
—
Given zero or more step functions, evaluates them only once, after a $T$ time units have elapsed from the start of the run.

**`after_sources(step_functions...)`**
—
Given zero or more step functions, evaluates them only for times after all of the sources have turned off.

**`after_sources_and_time(T, step_functions...)`**
—
Given zero or more step functions, evaluates them only for times after all of the sources have turned off, plus an additional $T$ time units have elapsed.

**`during_sources(step_functions...)`**
—
Given zero or more step functions, evaluates them only for times *before* all of the sources have turned off.

**`at_beginning(step_functions...)`**
—
Given zero or more step functions, evaluates them only once, at the beginning of the run.

**`at_end(step_functions...)`**
—
Given zero or more step functions, evaluates them only once, at the end of the run.

#### Modifying HDF5 Output

**`in_volume(v, step_functions...)`**
—
Given zero or more step functions, modifies any output functions among them to only output a subset (or a superset) of the cell, corresponding to the `meep::volume* v` (created by the `Volume` function).

**`in_point(pt, step_functions...)`**
—
Given zero or more step functions, modifies any output functions among them to only output a single *point* of data, at `pt` (a `Vector3`).

**`to_appended(filename, step_functions...)`**
—
Given zero or more step functions, modifies any output functions among them to *append* their data to datasets in a single newly-created file named `filename` (plus an `.h5` suffix and the current filename prefix). They append by adding an *extra dimension* to their datasets, corresponding to time.

**`with_prefix(prefix, step_functions...)`**
—
Given zero or more step functions, modifies any output functions among them to prepend the string `prefix` to the file names (much like `filename_prefix`, above).

### Writing Your Own Step Functions

A step function can take two forms. The simplest is just a function with one argument (the simulation instance), which is called at every time step unless modified by one of the modifier functions above. e.g.

```py
def my_step(sim):
       print("Hello world!")
```

If one then does `sim.run(my_step, until=100)`, Meep will run for 100 time units and print "Hello world!" at every time step.

This suffices for most purposes. However, sometimes you need a step function that opens a file, or accumulates some computation, and you need to clean up (e.g. close the file or print the results) at the end of the run. For this case, you can write a step function of two arguments: the second argument will either be `step` when it is called during time-stepping, or `finish` when it is called at the end of the run:

```py
def my_step(sim, todo):
    if todo == 'step':
       # do something
    elif todo == 'finish':
       # do something else

    # access simulation attributes
    sim.fields ...etc.
```

Low-Level Functions
-------------------

By default, Meep initializes C++ objects like `meep::structure` and `meep::fields` in the `Simulation` object based on attributes like `sources` and `geometry`. Theses objects are then accessible via `simulation_instance.structure` and `simulation_instance.fields`. Given these, you can then call essentially any function in the C++ interface, because all of the C++ functions are automatically made accessible to Python by the wrapper-generator program [SWIG](https://en.wikipedia.org/wiki/SWIG).

### Initializing the Structure and Fields

The `structure` and `fields` variables are automatically initialized when any of the run functions is called, or by various other functions such as `add_flux`. To initialize them separately, you can call `Simulation.init_sim()` manually, or `Simulation._init_structure(k_point)` to just initialize the structure.

If you want to time step more than one field simultaneously, the easiest way is probably to do something like:

```py
sim = Simulation(cell_size, resolution).init_sim()
my_fields = sim.fields
sim.fields = None
sim.reset_meep()
```

and then change the geometry etc. and re-run `sim.init_sim()`. Then you'll have two field objects in memory.

### SWIG Wrappers

If you look at a function in the C++ interface, then there are a few simple rules to infer the name of the corresponding Python function.

-   First, all functions in the `meep::` namespace are available in the Meep Python module from the top-level `meep` package.
-   Second, any method of a class is accessible via the standard Python class interface. For example, `meep::fields::step`, which is the function that performs a time-step, is exposed to Python as `fields_instance.step()` where a fields instance is usually accessible from Simulation.fields.
-   C++ constructors are called using the normal Python class instantiation. E.g., `fields = mp.fields(...)` returns a new `meep::fields` object. Calling destructors is not necessary because objects are automatically garbage collected.

Some argument type conversion is performed automatically, e.g. types like complex numbers are converted to `complex<double>`, etcetera. `Vector3` vectors are converted to `meep::vec`, but to do this we need to know the dimensionality of the problem in C++. The problem dimensions are automatically initialized by `Simulation._init_structure`, but if you want to pass vector arguments to C++ before that time you should call `Simulation.require_dimensions()`, which infers the dimensions from the `cell_size`, `k_point`, and `dimensions` variables.<|MERGE_RESOLUTION|>--- conflicted
+++ resolved
@@ -787,12 +787,6 @@
 —
 Normally, the MPB computational unit cell is the same as the source volume given by the `size` and `center` parameters. However, occasionally you want the unit cell to be larger than the source volume. For example, to create an eigenmode source in a periodic medium, you need to pass MPB the entire unit cell of the periodic medium, but once the mode is computed then the actual current sources need only lie on a cross section of that medium. To accomplish this, you can specify the optional `eig_lattice_size` and `eig_lattice_center`, which define a volume (which must enclose `size` and `center`) that is used for the unit cell in MPB with the dielectric function ε taken from the corresponding region in the Meep simulation.
 
-<<<<<<< HEAD
-**`eig_power(freq)`
-This class method returns the total power carried by the fields
-of the eigenmode source at frequency `freq`.
-—
-=======
 **`eig_power(f)`**
 —
 Returns the total power of the fields from the eigenmode source at frequency `f`.
@@ -806,7 +800,6 @@
 In either case, the `eig_power` class method returns the total power at frequency `f`. However, for a user-defined [`CustomSource`](#customsource), `eig_power` will *not* include the $|\widetilde W(f)|^2$ factor since Meep does not know the Fourier transform of your source function $W(t)$. You will have to multiply by this yourself if you need it.
 
 **Note:** Due to discretization effects, the normalization of eigenmode sources to yield unit power transmission is only approximate: at any finite resolution, the power of the fields as measured using [DFT flux](#flux-spectra) monitors will not precisely match that of calling `eig_power` but will rather include discretization errors that decrease with resolution.  Generally, the most reliable procedure is to normalize your calculations by the power computed in a separate normalization run at the same resolution, as shown in several of the tutorial examples.
->>>>>>> d4bb82f6
 
 Note that Meep's MPB interface only supports dispersionless non-magnetic materials but it does support anisotropic ε. Any nonlinearities, magnetic responses μ, conductivities σ, or dispersive polarizations in your materials will be *ignored* when computing the eigenmode source. PML will also be ignored.
 
@@ -864,29 +857,16 @@
 —
 If `True`, the source is the integral of the current (the [dipole moment](https://en.wikipedia.org/wiki/Electric_dipole_moment)) which is guaranteed to be zero after the current turns off. In practice, there is little difference between integrated and non-integrated sources. Default is `False`.
 
-<<<<<<< HEAD
-**`fourier_transform(omega)` [`number`]**
--Returns the Fourier transform of the envelope evaluated at angular
-frequency `omega`, given by
-=======
 **`fourier_transform(f)`**
 —
 Returns the Fourier transform of the current evaluated at frequency `f` (`ω=2πf`) given by:
->>>>>>> d4bb82f6
 $$
    \widetilde G(\omega) \equiv \frac{1}{\sqrt{2\pi}}
    \int e^{i\omega t}G(t)\,dt \equiv
    \frac{1}{\Delta f}
    e^{i\omega t_0 -\frac{(\omega-\omega_0)^2}{2\Delta f^2}}
 $$
-<<<<<<< HEAD
-where $G(t)$ is the envelope of the *current* (not the dipole moment).
-(In this formula, $\Delta f$ is the `fwidth` of the source,
-$\omega_0$ is $2\pi$ times its `frequency,` and $t_0$ is the peak
-time discussed above.)
-=======
 where $G(t)$ is the current (not the dipole moment). In this formula, $\Delta f$ is the `fwidth` of the source, $\omega_0$ is $2\pi$ times its `frequency,` and $t_0$ is the peak time discussed above. Note that this does not include any `amplitude` or `amp_func` factor that you specified for the source.
->>>>>>> d4bb82f6
 
 ### CustomSource
 
