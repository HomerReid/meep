---
# FAQ
---

The following are frequently asked questions grouped by categories.

[TOC]

General
-------

### What is Meep?

Meep is a [free and open-source](https://en.wikipedia.org/wiki/Free_and_open-source_software) software package for [electromagnetics](https://en.wikipedia.org/wiki/Electromagnetism) simulation via the [finite-difference time-domain](https://en.wikipedia.org/wiki/Finite-difference_time-domain_method) (FDTD) method. The name Meep is an acronym for *MIT Electromagnetic Equation Propagation*.

### Who are the developers of Meep?

Meep was originally developed as part of graduate research at MIT. The project is now being maintained by [Simpetus](http://www.simpetus.com) and the developer community on [GitHub](https://github.com/NanoComp/meep).

### Where can I ask questions regarding Meep?

There is a public [mailing list](http://ab-initio.mit.edu/cgi-bin/mailman/listinfo/meep-discuss) for users to discuss issues pertaining to setting up simulations, post-processing output, installation, etc. A useful place to start is the [list archives](https://www.mail-archive.com/meep-discuss@ab-initio.mit.edu/) which includes all postings (6000+) since 2006 spanning a variety of topics. Bug reports and new feature requests should be filed as a [GitHub issue](https://github.com/NanoComp/meep/issues).

### How can I contribute to the Meep project?

[Pull requests](https://github.com/NanoComp/meep/pulls) involving bug fixes, new features, and general improvements are welcome and can be made to the master branch on GitHub. This includes tweaks, revisions, and updates to this documentation, generated from [markdown](https://en.wikipedia.org/wiki/Markdown), which is also part of the [source repository](https://github.com/NanoComp/meep/tree/master/doc).

### Is there a technical reference for Meep?

Yes. The technical details of Meep's inner workings are described in the peer-reviewed publication [MEEP: A flexible free-software package for electromagnetic simulations by the FDTD method](http://dx.doi.org/doi:10.1016/j.cpc.2009.11.008), Computer Physics Communications, Vol. 181, pp. 687-702, 2010 ([pdf](http://ab-initio.mit.edu/~oskooi/papers/Oskooi10.pdf)). Additional information is provided in the book [Advances in FDTD Computational Electrodynamics: Photonics and Nanotechnology](https://www.amazon.com/Advances-FDTD-Computational-Electrodynamics-Nanotechnology/dp/1608071707) in Chapters 4 ("Electromagnetic Wave Source Conditions"), 5 ("Rigorous PML Validation and a Corrected Unsplit PML for Anisotropic Dispersive Media"), 6 ("Accurate FDTD Simulation of Discontinuous Materials by Subpixel Smoothing"), and 20 ("MEEP: A Flexible Free FDTD Software Package"). A [video presentation](https://www.youtube.com/watch?v=9CA949csYvM) and [slides](http://ab-initio.mit.edu/~ardavan/stuff/IEEE_Photonics_Society_SCV3.pdf) as well as a [podcast](http://www.rce-cast.com/Podcast/rce-118-meep.html) are also available.

### Where can I find a list of projects which have used Meep?

For a list of more than 2500 published works which have used Meep, see the [Google Scholar citation page](https://scholar.google.com/scholar?hl=en&q=meep+software) as well as that for the [technical reference](https://scholar.google.com/scholar?cites=17712807607104508775) and also the [subpixel smoothing reference](https://scholar.google.com/scholar?cites=410731148689673259).

### Can I access Meep in the public cloud?

Yes. Meep is available preinstalled on Ubuntu on Amazon Web Services (AWS) Elastic Compute Cloud (EC2) as a free [Amazon Machine Image (AMI)](https://aws.amazon.com/marketplace/pp/B01KHWH0AS). To access this AMI, follow these [instructions](http://www.simpetus.com/launchsims.html).

### Are professional consulting services available?

Yes. [Simpetus](http://www.simpetus.com), a company started by Meep's developers and maintainers, provides professional consulting services for photonic design and modeling including development of turn-key simulation modules as well as training and technical support for getting up and running with Meep.

Installation
------------

### Where can I install Meep?

Meep runs on any Unix-like operating system, such as Linux, macOS, and FreeBSD, from notebooks to desktops to supercomputers. [Conda packages](Installation.md#conda-packages) of the latest released version are available for Linux and macOS. There are also Conda packages of [nightly development builds](Installation.md#nightly-builds) which can be used to experiment with new features. Installing Meep from the source code requires some understanding of Unix, especially to install the various dependencies. Installation shell scripts are available for [Ubuntu 16.04 and 18.04](Build_From_Source.md#building-from-source) and [macOS Sierra](https://www.mail-archive.com/meep-discuss@ab-initio.mit.edu/msg05811.html).

### Can I install Meep on Windows machines?

Yes. For Windows 10, you can install the [Ubuntu terminal](https://www.microsoft.com/en-us/p/ubuntu/9nblggh4msv6) as an app which is based on the [Windows Subsystem for Linux](https://docs.microsoft.com/en-us/windows/wsl/about) framework and then follow the instructions for [obtaining the Conda packages](Installation.md#conda-packages) or [building from source](Build_From_Source.md#building-from-source). Support for visualization is enabled using a browser-based [Jupyter notebook](https://jupyter.org/) which can also be installed via the Ubuntu terminal. For Windows 8 and older versions, you can use the free Unix-compatibility environment [Cygwin](http://www.cygwin.org/) following these [instructions](http://novelresearch.weebly.com/installing-meep-in-windows-8-via-cygwin.html).

### Are there precompiled binary packages for Ubuntu?

Yes. Ubuntu and Debian packages can be obtained via the package manager [APT](https://en.wikipedia.org/wiki/APT_(Debian)) as described in [Download](Download.md#precompiled-packages-for-ubuntu). However, the Meep packages for Ubuntu 16.04 ([serial](https://packages.ubuntu.com/xenial/meep) and [parallel](https://packages.ubuntu.com/xenial/meep-openmpi)) and 18.04 ([serial](https://packages.ubuntu.com/bionic/meep) and [parallel](https://packages.ubuntu.com/bionic/meep-openmpi)) are for [version 1.3](https://github.com/NanoComp/meep/releases) (March 2015) which is out of date. The Meep package for Ubuntu is in the process of being updated and will likely appear in Ubuntu 19.10 as derived from the [unstable Debian package](https://packages.debian.org/unstable/meep). In the meantime, since the [Scheme interface](Scheme_User_Interface.md) is no longer being supported and has been replaced by the [Python interface](Python_User_Interface.md), you can use the [Conda packages](Installation.md#conda-packages) which contain the official releases as well as nightly builds of the master branch of the source repository.

### Guile is installed, but configure complains that it can't find `guile`

With most Linux distributions as well as Cygwin, packages like [Guile](http://www.gnu.org/software/guile) are split into two parts: a `guile` package that just contains the libraries and executables, and a `guile-dev` or `guile-devel` package that contains the header files and other things needed to compile programs using Guile. Usually, the former is installed by default but the latter is not. You need to install both, which means that you probably need to install `guile-dev`. Similarly for any other library packages needed by Meep.

Physics
-------

### How does the current amplitude relate to the resulting field amplitude?

There is no simple formula relating the input current amplitude (**J** in Maxwell's equations) to the resulting fields (**E**) etcetera, even at the same point as the current. The exact same current will produce a different field and radiate a different total power depending upon the surrounding materials/geometry, and depending on the frequency. This is a physical consequence of the geometry's effect on the local density of states (LDOS); it can also be thought of as feedback from reflections on the source. A classic example is an antenna in front of a ground plane, which radiates very different amounts of power depending on the distance between the antenna and the plane (half wavelength vs. quarter wavelength, for example). Alternatively, if you put a current source inside a perfect electric conductor, the resulting field will be zero. Also, as the frequency of the current increases, the amplitude of the resulting field will also increase. This is due to [Rayleigh scattering](https://en.wikipedia.org/wiki/Rayleigh_scattering) which explains why the sky is blue: scattered power increases with frequency; alternatively the density of states increases as the frequency to the d-1 power in d dimensions.

For a leaky resonant mode where the fields are spatially confined and decaying away exponentially with time, the power expended by a dipole source at a given frequency and position is proportional to the ratio of the [quality factor](https://en.wikipedia.org/wiki/Q_factor) (Q) and modal volume (V<sub>m</sub>). This is known as [Purcell enhancement](https://en.wikipedia.org/wiki/Purcell_effect) of the LDOS: the same current source in a higher Q cavity emits more power if the coupling to the mode is the same.

(On the other hand, if you were to put in a dipole source with a fixed *voltage*, instead of a fixed *current*, you would get less power out with higher Q. For an antenna, the Purcell enhancement factor Q/V<sub>m</sub> is proportional to its [radiation resistance](https://en.wikipedia.org/wiki/Radiation_resistance) R. If you fix current I, then power I²R increases with resistance whereas if you fix voltage V then the power V²/R decreases with resistance.)

For a mathematical description, see Section 4.4 ("Currents and Fields: The Local Density of States") in [Chapter 4](http://arxiv.org/abs/arXiv:1301.5366) ("Electromagnetic Wave Source Conditions") of [Advances in FDTD Computational Electrodynamics: Photonics and Nanotechnology](https://www.amazon.com/Advances-FDTD-Computational-Electrodynamics-Nanotechnology/dp/1608071707).

If you are worried about this, then you are probably setting up your calculation in the wrong way. Especially in linear materials, the absolute magnitude of the field is useless; the only meaningful quantities are dimensionless ratios like the fractional transmittance: the transmitted power relative to the transmitted power in some reference calculation. Almost always, you want to perform two calculations, one of which is a reference, and compute the ratio of a result in one calculation to the result in the reference. For nonlinear calculations, see [Units and Nonlinearity](Units_and_Nonlinearity.md).

### How is the source current defined?

The source current in Meep is defined as a [free charge current **J** in Maxwell's equations](Introduction.md#maxwells-equations). Meep does not simulate the driving force behind this free charge current, nor does the current have to be placed in a conductor. Specifying a current means that somehow you are shaking a [charge](https://en.wikipedia.org/wiki/Electric_charge) at that point (by whatever means, Meep doesn't care) and you want to know the [resulting fields](#how-does-the-current-amplitude-relate-to-the-resulting-field-amplitude). In a linear system, multiplying J by 2 results in multiplying the fields by 2.

In the [interface](Python_User_Interface.md#source), the source currents are labeled E<sub>x</sub> or H<sub>y</sub> etc. according to what components of the electric/magnetic fields they correspond to.

### How do I compute the local density of states (LDOS) in a lossy material?

If you put a point source *inside* a lossy material (e.g., a [Lorentz-Drude metal](Materials.md#material-dispersion)), then the power expended by a dipole diverges as you increase the resolution. In the limit of infinite resolution, infinite power is absorbed. LDOS is not well defined for points inside of a lossy material.

However, LDOS is perfectly well defined for points *outside* of a lossy material. For example, you can choose a point outside of a lossy object and calculate the [LDOS](Python_User_Interface.md#ldos-spectra), and it will converge to a finite value as you increase the resolution. For an example, see [Tutorial/Local Density of States](../Python_Tutorials/Local_Density_of_States/).

### How do I set the imaginary part of ε?

If you only care about the imaginary part of ε in a narrow bandwidth around some frequency ω, you should set it by using the electric [conductivity](Materials.md#conductivity-and-complex). If you care about the imaginary part of ε over a broad bandwidth, then for any physical material the imaginary part will be frequency-dependent and you will have to fit the data to a [Drude-Lorentz susceptibility model](Materials.md#material-dispersion).

Meep doesn't implement a frequency-independent complex ε. Not only is this not physical, but it also leads to both exponentially decaying and exponentially growing solutions in Maxwell's equations from positive- and negative-frequency Fourier components, respectively. Thus, it cannot be simulated in the time domain.

### Why does my simulation diverge if ε &lt; 0?

Maxwell's equations have exponentially growing solutions for a frequency-independent negative ε. For any physical medium with negative ε, there must be dispersion, and you must likewise use dispersive materials in Meep to obtain negative ε at some desired frequency. The requirement of dispersion to obtain negative ε follows from the [Kramers–Kronig relations](https://en.wikipedia.org/wiki/Kramers%E2%80%93Kronig_relations), and also follows from thermodynamic considerations that the energy in the electric field must be positive. For example, see [Electrodynamics of Continuous Media](https://www.amazon.com/Electrodynamics-Continuous-Media-Second-Theoretical/dp/0750626348) by Landau, Pitaevskii, and Lifshitz. At an even more fundamental level, it can be derived from passivity constraints as shown in [Physical Review A, Vol. 90, 023847, 2014](http://arxiv.org/abs/arXiv:1405.0238).

If you solve Maxwell's equations in a homogeneous-epsilon material at some real wavevector **k**, you get a dispersion relation $\omega^2 = c^2 |\mathbf{k}|^2 / \varepsilon$. If ε is positive, there are two real solutions $\omega = \pm c |\mathbf{k}| / \sqrt{\varepsilon}$, giving oscillating solutions. If ε is negative, there are two imaginary solutions corresponding to exponentially decaying and exponentially growing solutions from any current source. These solutions can always be spatially decomposed into a superposition of real-**k** values via a spatial Fourier transform.

If you do a simulation of any kind in the time domain (not just FDTD), you pretty much can't avoid exciting both the decaying and the growing solutions. This is *not* a numerical instability, it is a real solution of the underlying equations for an unphysical material.

See [Materials](Materials.md#material-dispersion) for how to include dispersive materials which can have negative ε and loss.

If you have negative ε *and* negative μ *everywhere*, the case of a negative-index material, then the simulation is fine. However at the boundary between negative- and positive-index materials, you will encounter instabilities: because of the way Maxwell's equations are discretized in FDTD, the ε and μ are discretized on different spatial grids, so you will get a half-pixel or so of εμ &lt; 0 at the boundary between negative and positive indices, which will cause the simulation to diverge. But of course, any physical negative-index metamaterial also involves dispersion.

Note also that, as a consequence of the above analysis, ε must go to a positive value in the ω $\to\pm\infty$ limit to get non-diverging solutions of Maxwell's equations. So the ε$_\infty$ in your [dispersion model](Materials.md#material-dispersion) must be positive.

### Why are there strange peaks in my reflectance/transmittance spectrum when modeling planar or periodic structures?

There are two possible explanations: (1) the simulation run time may be too short and your results have not sufficiently [converged](#checking-convergence), or (2) you may be using a higher-dimensional cell with multiple periods (a supercell) which introduces unwanted additional modes due to band folding. Modeling flat/planar structures typically requires a 1d cell and periodic structures a single unit cell in 2d/3d. For more details, see Section 4.6 ("Sources in Supercells") in [Chapter 4](http://arxiv.org/abs/arXiv:1301.5366) ("Electromagnetic Wave Source Conditions") of [Advances in FDTD Computational Electrodynamics: Photonics and Nanotechnology](https://www.amazon.com/Advances-FDTD-Computational-Electrodynamics-Nanotechnology/dp/1608071707). Note that a 1d cell must be along the $z$ direction with only the E<sub>x</sub> and H<sub>y</sub> field components permitted.

### How do I model the solar radiation spectrum?

For simulations involving [solar radiation](https://en.wikipedia.org/wiki/Sunlight#Surface_illumination), including the [air mass](https://en.wikipedia.org/wiki/Air_mass_(solar_energy)), the [reflectance/transmittance spectra](Introduction.md#transmittancereflectance-spectra) is computed as normal. Since typical solar-cell problems are linear, the reflected or transmitted power can then be obtained by simply multiplying the reflectance or transmittance by the solar spectrum.

### Are complex fields physical?

No. Unlike quantum mechanics, complex fields in classical electromagnetics are not physical. In a linear system, one can always take the real part at the end of the computation to obtain a physical result. When there are nonlinearities, the physical interpretation is much more non-obvious.

Note: specifying a complex `amplitude` for the `Source` object does not automatically yield complex fields. Unless the parameter `force_complex_fields=True` is specified, only the real part of the source is used. The complex amplitude is just a phase shift of the real sinusoidal source.

Usage: Sources
--------------

### How do I create an oblique planewave source?

An arbitrary-angle planewave can be generated in two different ways: (1) by setting the amplitude function [`amp_func`](Python_User_Interface.md#source) of a 1d/line source for a 2d cell or 2d/planar source for a 3d cell, or (2) via the [EigenModeSource](Python_User_Interface.md#eigenmodesource). Bloch-periodic boundary conditions via the `k_point` may also be required.

The first approach involving `amp_func` is based on the principle that just as you can create a directional antenna by a [phased array](https://en.wikipedia.org/wiki/Phased_array), you can create a directional source by setting the phase of the current appropriately. For a 1d example, see [Tutorial/Basics](Python_Tutorials/Basics.md#angular-reflectance-spectrum-of-a-planar-interface) ([Scheme version](Scheme_Tutorials/Basics.md#angular-reflectance-spectrum-of-a-planar-interface)). For 2d, see [Tutorial/Mode Decomposition](Python_Tutorials/Mode_Decomposition.md#reflectance-and-transmittance-spectra-for-planewave-at-oblique-incidence) ([Scheme version](Scheme_Tutorials/Mode_Decomposition.md#reflectance-and-transmittance-spectra-for-planewave-at-oblique-incidence)) as well as [examples/pw-source.py](https://github.com/NanoComp/meep/blob/master/python/examples/pw-source.py) ([Scheme version](https://github.com/NanoComp/meep/blob/master/scheme/examples/pw-source.ctl)).

For an example of the second approach, see [Tutorial/Eigenmode Source](Python_Tutorials/Eigenmode_Source.md#planewaves-in-homogeneous-media) ([Scheme version](Scheme_Tutorials/Eigenmode_Source.md#planewaves-in-homogeneous-media)).

### How do I create a focused beam with a Gaussian envelope?

A focused beam with a Gaussian envelope can be created using the amplitude function (`amp_func`) of the [`Source`](Python_User_Interface.md#source) object. Examples are provided for [Python](https://github.com/NanoComp/meep/blob/master/python/examples/gaussian-beam.py) and [Scheme](https://github.com/NanoComp/meep/blob/master/scheme/examples/gaussian-beam.ctl). Four snapshots of the resulting field profile generated using this script for different values of the beam width (`sigma`) and rotation angle (`tilt_angle`) are shown in the following image:

<center>
![](images/gaussian_beam.png)
</center>

Beams in a homogeneous material do not have a fixed width in Maxwell's equations; they always spread out during propagation. The [numerical aperture (NA)](https://en.wikipedia.org/wiki/Gaussian_beam#Beam_divergence) of a Gaussian beam of width w (2*`sigma` from the example script) and vacuum wavelength λ in a medium of index n is n⋅sin(λ/(πnw)).

Note: in this example, the beam waist is at the source position (i.e., top center of the cell). If you want the beam waist to be at a position other than the position of the source, you need to adjust the *phase* of the beam accordingly. If you assume you have a Gaussian beam profile with zero phase at some plane y=y0, then you can work out the beam profile (including phase) at any other plane y=y1 by taking the Fourier transform and looking at the propagation of each planewave component, and then inverse Fourier transforming. In this way, you can work out the desired source profile at any plane y=y1 to get a Gaussian beam waist at y=y0.

### How do I create a circularly-polarized planewave source in cylindrical coordinates?

A circularly-polarized planewave in [cylindrical coordinates](Cylindrical_Coordinates.md) corresponds to E=($\hat{r}$+i$\hat{φ}$)exp(iφ). This can be created using a constant E<sub>r</sub> (radial) current source with `amplitude`=1 and a constant E<sub>p</sub> (φ) current source with `amplitude`=0+1i as well as `m`=1.

### How do I model a moving point charge?

You can use an instantaneous [`ContinuousSource`](Python_User_Interface.md#continuoussource) with large wavelength (or nearly-zero frequency). This is analogous to a [direct current](https://en.wikipedia.org/wiki/Direct_current). You will also need to create a [run function](Python_User_Interface.md#run-functions) which contains [`change_sources`](Python_User_Interface.md#reloading-parameters) and specify the `center` property of the point source to be time dependent. As an example, the following image demonstrates [Cherenkov radiation](https://en.wikipedia.org/wiki/Cherenkov_radiation) involving a moving point charge with [superluminal phase velocity](https://en.wikipedia.org/wiki/Faster-than-light#Phase_velocities_above_c) (see [examples/cherenkov-radiation.py](https://github.com/NanoComp/meep/blob/master/python/examples/cherenkov-radiation.py)).

<center>
![](images/cherenkov_radiation.png)
</center>

### Why doesn't the continuous-wave (CW) source produce an exact single-frequency response?

The [ContinuousSource](Python_User_Interface.md#continuoussource) does not produce an exact single-frequency response $\exp(-i\omega t)$ due to its [finite turn-on time](https://github.com/NanoComp/meep/blob/master/src/sources.cpp#L104-L122) which is described by a hyperbolic-tangent function. In the asymptotic limit, the resulting fields are the single-frequency response; it's just that if you Fourier transform the response over the *entire* simulation you will see a finite bandwidth due to the turn-on.

If the `width` is 0 (the default) then the source turns on sharply which creates high-frequency transient effects. Otherwise, the source turns on with a shape of (1 + tanh(t/`width` - `slowness`))/2. That is, the `width` parameter controls the width of the turn-on. The `slowness` parameter controls how far into the exponential tail of the tanh function the source turns on. The default `slowness` of 3.0 means that the source turns on at (1 + tanh(-3))/2 = 0.00247 of its maximum amplitude.  A larger value for `slowness` means that the source turns on even more gradually at the beginning (i.e., farther in the exponential tail). The effect of varying the two parameters `width` and `slowness` independently in the turn-on function is shown below.

<center>
![](images/cwsrc_turnon.png)
</center>

Note: even if you have a continuous wave (CW) source at a frequency ω, the time dependence of the electric field after transients have died away won't necessarily be cos(ωt), because in general there is a phase difference between the current and the resulting fields. In general for a CW source you will eventually get fields proportional to cos(ωt-φ) for some phase φ which depends on the field component, the source position, and the surrounding geometry.

### Why does the amplitude of a point dipole source increase with resolution?

The field from a point source is singular &mdash; it blows up as you approach the source. At any finite resolution, this singularity is truncated to a finite value by the discretization but the peak field at the source location increases as you increase the resolution.

Usage: Fields
-------------

### Why are the fields blowing up in my simulation?

Instability in the fields is likely due to one of five causes: (1) [PML](Python_User_Interface.md#pml) overlapping dispersive materials based on a [Drude-Lorentzian susceptibility](Python_User_Interface.md#lorentziansusceptibility) in the presence of [backward-wave modes](https://journals.aps.org/pre/abstract/10.1103/PhysRevE.79.065601) (fix: replace the PML with an [Absorber](Python_User_Interface.md#absorber)), (2) the frequency of a Lorentzian susceptibility term is *too high* relative to the grid discretization (fix: increase the `resolution` and/or reduce the `Courant` factor), (3) a material with a [wavelength-independent negative real permittivity](#why-does-my-simulation-diverge-if-0) (fix: [fit the permittivity to a broadband Drude-Lorentzian susceptibility](#how-do-i-import-n-and-k-values-into-meep)), (4) a grid voxel contains *more than one* dielectric interface (fix: turn off subpixel averaging), or (5) a material with a *wavelength-independent* refractive index between 0 and 1 (fix: reduce the `Courant` factor; alternatively, [fit the permittivity to a broadband Drude-Lorentzian susceptibility](#how-do-i-import-n-and-k-values-into-meep)).

Note: when the fields blow up, the CPU *slows down* due to [floating-point exceptions in IEEE 754](https://en.wikipedia.org/wiki/IEEE_754#Exception_handling).

### How do I compute S-parameters?

Meep contains a [mode-decomposition feature](Mode_Decomposition.md) which can be used to compute complex-valued [S-parameters](https://en.wikipedia.org/wiki/Scattering_parameters). An example is provided for a [two-port network](https://en.wikipedia.org/wiki/Two-port_network#Scattering_parameters_(S-parameters)) based on a silicon directional coupler in [Tutorial/GDSII Import](/Python_Tutorials/GDSII_Import/). An additional example is available for a [waveguide mode converter](Python_Tutorials/Mode_Decomposition.md#reflectance-of-a-waveguide-taper).

### `Harminv` is unable to find the resonant modes of my structure

There are six possible explanations for why [`Harminv`](Python_User_Interface.md#harminv) could not find the resonant modes: (1) the run time was not long enough and the decay rate of the mode is so small that the `Harminv` data was mainly noise, (2) the `Harminv` call was not wrapped in [`after_sources`](Python_User_Interface.md#controlling-when-a-step-function-executes); if `Harminv` overlaps sources turning on and off it will get confused because the sources are not exponentially decaying fields, (3) the `Harminv` monitor is near the mode's nodal point (e.g., in a symmetry plane), (4) there are field instabilities where the fields are actually [blowing up](#why-are-the-fields-blowing-up-in-my-simulation); this may result in `Harminv` returning a negative [quality factor](https://en.wikipedia.org/wiki/Q_factor), (5) the decay rate of the mode is too fast; `Harminv` discards any modes which have a quality factor less than 50 where the leaky-mode approximation of the modes as perfectly exponentially decaying (i.e. a Lorentzian lineshape) begins to break down (and thus `Harminv` won't likely find any modes inside a [metal](Materials.md#material-dispersion)), or (6) the PML overlaps the non-radiated/evanescent field and has introduced artificial absorption effects in the local density of states (LDOS).

`Harminv` will find modes in perfect-conductor cavities (i.e. with no loss) with a quality factor that is very large and has an arbitrary sign; it has no way to tell that the decay rate is zero, it just knows it is very small.

In order to resolve two closely-spaced modes, in general it is preferable to run with a narrow bandwidth source around the frequency of interest to excite/analyze as few modes as possible and/or increase the run time to improve the frequency resolution. If you want to analyze an arbitrary spectrum, just use the Fourier transform as computed by [`dft_fields`](Python_User_Interface.md#field-computations).

For a structure with two doubly-degenerate modes (e.g., a dipole-like mode or two counter-propagating modes in a ring resonator), the grid discretization will almost certainly break the degeneracy slightly. In this case, `Harminv` may find two *distinct* nearly-degenerate modes.

Note: any real-valued signal consists of both positive and negative frequency components (with complex-conjugate amplitudes) in a Fourier domain decomposition into complex exponentials. `Harminv` usually is set up to find just one sign of the frequency, but occasionally converges to a negative-frequency component as well; these are just as meaningful as the positive frequencies.

### How do I compute the effective index of an eigenmode of a lossy waveguide?

To compute the [effective index](https://www.rp-photonics.com/effective_refractive_index.html), you will need to first compute the *complex* ω (the loss in time) for a *real* β (the propagation constant) and then convert this quantity into a loss in space (*complex* β at a *real* ω) by dividing by the group velocity v<sub>g</sub>. This procedure is described in more detail below.

To obtain the loss in time, you make your computational cell a cross-section of your waveguide (i.e. 2d for a waveguide with constant cross-section), and set Bloch-periodic boundary conditions via the `k_point` input variable &mdash; this specifies your (real) β. You then treat it exactly the same as a [resonant-cavity problem](Python_Tutorials/Resonant_Modes_and_Transmission_in_a_Waveguide_Cavity.md#resonant-modes): you excite the system with a short pulse source, monitor the field at some point, and then analyze the result with [`Harminv`](Python_User_Interface.md#harminv); all of which is done if you call `run_kpoints`. This will give you the complex ω at the given β, where the imaginary part is the loss rate in time. Note: the loss in a uniform waveguide, with no absorption or disorder, is zero, even in the discretized system.

That is, you have ω(β<sub>r</sub>) = ω<sub>r</sub>+iω<sub>i</sub> where the subscripts r and i denote real and imaginary parts. Now, what you want to do is to get the complex β at the real ω which is given by: β(ω<sub>r</sub>)=β<sub>r</sub>-iω<sub>i</sub>/v<sub>g</sub>+O(ω<sub>i</sub><sup>2</sup>). That is, to first order in the loss, the imaginary part of β (the propagation loss) at the real frequency ω<sub>r</sub> is given just by dividing ω<sub>i</sub> by the group velocity v<sub>g</sub>=dω/dβ, which you can [get from the dispersion relation in the absence of loss](#how-do-i-compute-the-group-velocity-of-a-mode). This relationship is just a consequence of the first-order Taylor expansion of the dispersion relation ω(β) in the complex plane.

This analysis is only valid if the loss is small, i.e. ω<sub>i</sub> << ω<sub>r</sub>. This should always be the case in any reasonable waveguide, where the light can travel for many wavelengths before dissipating/escaping. If you have extremely large losses so that it only propagates for a few wavelengths or less, then you would have to treat the problem differently &mdash; but in this case, the whole concept of a "waveguide mode" is not clearly defined.

### How do I compute the group velocity of a mode?

There are two possible approaches for manually computing the [group velocity](https://en.wikipedia.org/wiki/Group_velocity) ∇<sub>**k**</sub>ω: (1) compute the [dispersion relation](Python_Tutorials/Resonant_Modes_and_Transmission_in_a_Waveguide_Cavity.md#band-diagram) ω(**k**) using [`Harminv`](Python_User_Interface.md#harminv), fit it to a polynomial, and calculate its derivative using a [finite difference](https://en.wikipedia.org/wiki/Finite_difference) (i.e. [ω(**k**+Δ**k**)-ω(**k**-Δ**k**)]/(2|Δ**k**|)), or (2) excite the mode using a narrowband pulse and compute the ratio of the Poynting flux to electric-field energy density.

For eigenmodes obtained using [mode decomposition](Python_User_Interface.md#mode-decomposition), the group velocities are computed automatically along with the mode coefficients.

### How do I compute the time average of the harmonic fields?

For a linear system, you can use a [ContinuousSource](Python_User_Interface.md#continuoussource) with `force_complex_fields=True` and time-step the fields until all transients have disappeared. Once the fields have reached steady state, the instantaneous intensity |E|<sup>2</sup>/2 or [Poynting flux](https://en.wikipedia.org/wiki/Poynting_vector#Time-averaged_Poynting_vector) Re[E*xH]/2 is equivalent to the time average. If you don't use complex fields, then these are just the instantaneous values at a given time, and will oscillate. An alternative to time-stepping is the [frequency-domain solver](Python_User_Interface.md#frequency-domain-solver).

### How do I compute the modes of a non-orthogonal (i.e., triangular) lattice?

Meep does not support non-rectangular unit cells. To model a triangular lattice, you have to use a supercell. This will cause the band structure to be [folded](#why-are-there-strange-peaks-in-my-reflectancetransmittance-spectrum-when-modeling-planar-or-periodic-structures).  However, if you take your point source and replicate it according to the underlying triangular lattice vectors, with the right phase relationship according to the Bloch wavevector, then it should excite the folded bands only with very low amplitude as reported by [`Harminv`](Python_User_Interface.md#harminv). Also, for every `Harminv` point you put in, you should analyze the fields from the periodic copies of that point (with the periodicity of the underlying lattice). Then, reject any frequency that is not detected at *all* points, with an amplitude that is related by something close to the correct $\exp(i\vec{k}\cdot\vec{r})$ phase.

In principle, the excitation of the folded bands would be exactly zero if you place your sources correctly in the supercell. However, this doesn't happen in FDTD because the finite grid spoils the symmetry slightly. It also means that the detection of folded bands will vary with resolution. For an example, see Section 4.6 ("Sources in Supercells") in [Chapter 4](http://arxiv.org/abs/arXiv:1301.5366) ("Electromagnetic Wave Source Conditions") of [Advances in FDTD Computational Electrodynamics: Photonics and Nanotechnology](https://www.amazon.com/Advances-FDTD-Computational-Electrodynamics-Nanotechnology/dp/1608071707).

For structures with a lossless (i.e., purely real) permittivity, you can also use [MPB](https://mpb.readthedocs.io/en/latest/) to compute the dispersion relation which does support a non-orthogonal lattice.

### For calculations involving Fourier-transformed fields, why should the source be a pulse rather than a continuous wave?

A continuous-wave source ([ContinuousSource](Python_User_Interface.md#continuoussource)) produces fields which are not integrable: their Fourier transform will not converge as the run time of the simulation is increased because the source never terminates. The Fourier-transformed fields are therefore arbitrarily defined by the run time. This [windowing](https://en.wikipedia.org/wiki/Window_function) does different things to the normalization and scattering runs because the spectra are different in the two cases. In contrast, a pulsed source ([GaussianSource](Python_User_Interface.md#gaussiansource)) produces fields which are [L2](https://en.wikipedia.org/wiki/Norm_(mathematics)#Euclidean_norm)-integrable: their Fourier transform is well defined and convergent as long as the run time is sufficiently large and the [fields have decayed away](#checking-convergence). Note that the amplitude of the Fourier transform grows linearly with time and the Poynting flux, which is proportional to the amplitude squared, grows quadratically.

When computing the reflectance/transmittance for linear materials, you should get the same results if you put in a narrow- or broad-band Gaussian and look at only one frequency component of the Fourier transform. The latter has the advantage that it requires a shorter simulation for the fields to decay away. Morever, if you want the scattering properties as a function of both frequency *and* angle, then the short pulses have a further advantage: each simulation with a short pulse and fixed `k_point` yields a broad spectrum result, each frequency of which corresponds to a different angle. Then you repeat the simulation for a range of `k_point`'s, and at the end you'll have a 2d dataset of reflectance/transmittance vs. both frequency and angle. For an example, see [Tutorial/Basics/Angular Reflectance Spectrum of a Planar Interface](Python_Tutorials/Basics.md#angular-reflectance-spectrum-of-a-planar-interface).

### How does `k_point` define the phase relation between adjacent unit cells?

If you set the `k_point` to any `meep.Vector3`, the structure will be periodic in **all** directions. (There is a lower-level `field::set_boundary` function that allows you to set individual boundary conditions independently, however.)

A periodic structure does **not** imply periodic fields. The value of the `k_point` determines the *phase relation* between the fields and sources in adjacent periodic unit cells. In general, if you have period (`Lx`,`Ly`) and you are looking at the (`n`,`m`) unit cell it has a phase of exp(2πi * (`kx` * `Lx` * `n` + `ky` * `Ly` * `m`)). For example, if you set the `k_point` to `meep.Vector3(0,0,0)`, that means the fields/sources are periodic: the phase is unity from one cell to the next. If you set the `k_point` to `meep.Vector3(1,0,0)` it means that there is a phase difference of exp(2πi * `Lx`) between adjacent cells in the *x* direction. This is known as a [Bloch wave](https://en.wikipedia.org/wiki/Bloch_wave).

Note: in any cell direction where there is a [PML](Perfectly_Matched_Layer.md), the boundary conditions are mostly irrelevant. For example, if there is a PML in front of a periodic boundary, the periodicity doesn't matter because the field will have decayed almost to zero by the time it "wraps around" to the other side of the cell.

### How do I compute the integral of the energy density over a given region?

For the instantaneous fields, you can use [`electric_energy_in_box`](Python_User_Interface.md#field-computations) to compute the integral of ε|E|<sup>2</sup>/2 in some region. For the magnetic or total field energy, you can use `magnetic_energy_in_box` or `field_energy_in_box`. When computing the total field energy, you will need to first [synchronize the magnetic and electric fields](Synchronizing_the_Magnetic_and_Electric_Fields.md). To compute the integral of the energy density for a *single* field component e.g. ε|E<sub>z</sub>|<sup>2</sup>/2, you can use the [field function](Field_Functions.md): `integrate_field_function([meep.Dielectric, meep.Ez], def f(eps,ez): return 0.5*eps*abs(ez)**2, where=meep.Volume(...))`.

Usage: Materials
----------------

### How do I import n and k values into Meep?

You can import any arbitrary complex permittivity profile via n and k values into Meep by fitting the wavelength- or frequency-dependent data to a sum of Drude-Lorentz polarizability terms as described in [Materials](Materials.md#material-dispersion). In general, you have to use nonlinear optimization to do the fit (e.g., to minimize the sum-of-squares errors or whatever error criterion you prefer). Enough Lorentzians should form a complete basis, so you should be able to fit any function given enough Lorentzians. A wavelength-dependent, purely-real permittivity (i.e., with no loss) which can be represented using the [Sellmeier equation](https://en.wikipedia.org/wiki/Sellmeier_equation) can be directly [transferred to the Lorentz model using a simple substitution of variables](Materials.md#sellmeier-coefficients). Note that Meep only does [subpixel averaging of the nondispersive part of ε (and μ)](#can-subpixel-averaging-be-applied-to-dispersive-materials).

### Is there a materials library?

Yes. A materials library is available containing [crystalline silicon](https://en.wikipedia.org/wiki/Crystalline_silicon) (c-Si), [amorphous silicon](https://en.wikipedia.org/wiki/Amorphous_silicon) (a-Si) including the hydrogenated form, [silicon dioxide](https://en.wikipedia.org/wiki/Silicon_dioxide) (SiO<sub>2</sub>), [indium tin oxide](https://en.wikipedia.org/wiki/Indium_tin_oxide) (ITO), [alumina](https://en.wikipedia.org/wiki/Aluminium_oxide) (Al<sub>2</sub>O<sub>3</sub>), [gallium arsenide](https://en.wikipedia.org/wiki/Gallium_arsenide) (GaAs), [gallium nitride](https://en.wikipedia.org/wiki/Gallium_nitride) (GaN), [aluminum arsenide](https://en.wikipedia.org/wiki/Aluminium_arsenide) (AlAs), [aluminum nitride](https://en.wikipedia.org/wiki/Aluminium_nitride) (AlN), [borosilicate glass](https://en.wikipedia.org/wiki/Borosilicate_glass) (BK7), [fused quartz](https://en.wikipedia.org/wiki/Fused_quartz), [silicon nitride](https://en.wikipedia.org/wiki/Silicon_nitride) (Si<sub>3</sub>N<sub>4</sub>), [germanium](https://en.wikipedia.org/wiki/Germanium) (Ge), [indium phosphide](https://en.wikipedia.org/wiki/Indium_phosphide) (InP), [lithium niobate](https://en.wikipedia.org/wiki/Lithium_niobate) (LiNbO<sub>3</sub>), as well as 11 elemental metals: [silver](https://en.wikipedia.org/wiki/Silver) (Ag), [gold](https://en.wikipedia.org/wiki/Gold) (Au), [copper](https://en.wikipedia.org/wiki/Copper) (Cu), [aluminum](https://en.wikipedia.org/wiki/Aluminium) (Al), [berylium](https://en.wikipedia.org/wiki/Beryllium) (Be), [chromium](https://en.wikipedia.org/wiki/Chromium) (Cr), [nickel](https://en.wikipedia.org/wiki/Nickel) (Ni), [palladium](https://en.wikipedia.org/wiki/Palladium) (Pd), [platinum](https://en.wikipedia.org/wiki/Platinum) (Pt), [titanium](https://en.wikipedia.org/wiki/Titanium) (Ti), and [tungsten](https://en.wikipedia.org/wiki/Tungsten) (W). Additional information is provided in [Materials](Materials.md#materials-library).

### Does Meep support gyrotropic materials?

No. Currently, Meep only supports anisotropic, real-symmetric, permittivity tensors. In the [magneto-optic effect](https://en.wikipedia.org/wiki/Magneto-optic_effect), an external magnetic field yields imaginary off-diagonal components of ε (with no absorption) which is not yet supported (issue [#60](https://github.com/NanoComp/meep/issues/60)).

### When outputting the permittivity function to a file, I don't see any dispersive materials

Only the real, frequency-independent (i.e. non dispersive) part of ε/μ is written to an HDF5 file. As an example, many of the dispersive materials in the [materials library](Materials.md#materials-library) which have a broadband, complex, refractive index will appear as ε=1 in the output file. Thus, in order to verify the material geometry during debugging using visualization tools, etc., you may have to artificially adjust the `epsilon` value. If you want the frequency-dependent ε you must compute it yourself using the formula for [Lorentizian susceptbility](Materials.md#material-dispersion).

### How do I model graphene or other 2d materials with single-atom thickness?

Typically, graphene and similar "2d" materials are mathematically represented as a [delta function](https://en.wikipedia.org/wiki/Dirac_delta_function) conductivity in Maxwell's equations because their thickness is negligible compared to the wavelength. In
a discretized computer model like Meep, this is approximated by a volume conductivity that is one pixel (`1/resolution`) thick *and* has an amplitude scaled by `resolution`. Such a one-pixel-thick [conductor](Materials.md#conductivity-and-complex) can be represented by e.g. a [`Block`](Python_User_Interface.md#block) with `size=meep.Vector3(x,y,1/resolution)` in a 3d cell, with the value of the conductivity explicitly multiplied by `resolution`.

Usage: Structures
-----------------

### What are the different ways to define a structure?

There are four ways to define a structure: (1) the [`GeometricObject`](Python_User_Interface.md#geometricobject) (Python) or [`geometric-object`](Scheme_User_Interface.md#geometric-object) (Scheme) class used to specify a collection of predefined shapes including `Prism`, `Sphere`, `Cylinder`, `Cone`, `Block`, and `Ellipsoid`, (2) `material_function` (Python) or `material-function` (Scheme) used to define an arbitrary function: for a given position in the cell, return the ε/μ at that point, (3) import the scalar, real-valued, frequency-independent permittivity from an HDF5 file via the `epsilon_input_file` (Python) or `epsilon-input-file` (Scheme) input parameter, or (4) import planar geometries from a [GDSII file](Python_User_Interface.md#gdsii-support). Combinations of (1), (2), and (4) are allowed but not (3).

### Does Meep support importing GDSII files?

Yes. The [`get_GDSII_prisms`](Python_User_Interface.md#gdsii-support) routine is used to import [GDSII](https://en.wikipedia.org/wiki/GDSII) files. See [Tutorial/GDSII Import](Python_Tutorials/GDSII_Import.md) for an example. This feature facilitates the simulation of 2d/planar structures which are fabricated using semiconductor foundries. Also, it enables Meep's plug-and-play capability with [electronic design automation](https://en.wikipedia.org/wiki/Electronic_design_automation) (EDA) circuit-layout editors (e.g., Cadence Virtuoso Layout, Silvaco Expert, KLayout, etc.). EDA is used for the synthesis and verification of large and complex integrated circuits.

### Can Meep simulate time-varying structures?

Yes. The most general method is to re-initialize the material at every timestep by calling `field::set_materials` or `set_materials_from_geometry` in C++, or `simulation.set_materials` in Python. However, this is potentially quite slow. One alternative is a function [`field::phase_in_material`](Python_User_Interface.md#field-computations) that allows you to linearly interpolate between two precomputed structures, gradually transitioning over a given time period; we hope to have a more general version of this functionality in the future (issue [#207](https://github.com/NanoComp/meep/issues/207)).

Usage: Subpixel Averaging
-------------------------

### Why doesn't turning off subpixel averaging work?

By default, when Meep assigns a dielectric constant ε or μ to each pixel, it uses a carefully designed average of the ε values within that pixel. This subpixel averaging generally improves the accuracy of the simulation &mdash; perhaps counter-intuitively, for geometries with discontinuous ε it is *more* accurate (i.e. closer to the exact Maxwell result for the *discontinuous* case) to do the simulation with the subpixel-averaged (*smoothed*) ε, as long as the averaging is done properly. For details, see Section 3 ("Interpolation and the illusion of continuity") of [Computer Physics Communications, Vol. 181, pp. 687-702, 2010](http://ab-initio.mit.edu/~oskooi/papers/Oskooi10.pdf).

Still, there are times when, for whatever reason, you might not want this feature. For example, if your accuracy is limited by other issues, or if you want to skip the wait at the beginning of the simulation for it do to the averaging. In this case, you can disable the subpixel averaging by setting `Simulation.eps_averaging = False` (Python) or `(set! eps-averaging? false)` (Scheme). For more details, see [Python User Interface](Python_User_Interface.md).

Even if you disable the subpixel averaging, however, when you output the dielectric function to a file and visualize it, you may notice that there are some pixels with intermediate ε values, right at the boundary between two materials. This is due to a completely different reason. Internally, Meep's simulation is performed on a [Yee grid](Yee_Lattice.md), in which every field component is stored on a slightly different grid which are offset from one another by half-pixels, and the ε values are also stored on this Yee grid. For output purposes, however, it is more user-friendly to output all fields etcetera on the same grid at the center of each pixel, so all quantities are interpolated onto this grid for output. Therefore, even though the internal ε values are indeed discontinuous when you disable subpixel averaging, the output file will still contain some "averaged" values at interfaces due to the interpolation from the Yee grid to the center-pixel grid.   For the same reason, if `k_point` is set and the boundaries are Bloch-periodic, the permittivity function of the entire cell obtained via `get_epsilon` or `output_epsilon` will show that a little of the cell from one edge "leaks" over to the other edge. This is independent of PML and the way the structure is defined (i.e., using geometric objects or a material function, etc.). An example is shown in the figure below comparing `output_epsilon` for two cases involving with and without `k_point`. The discretization artifacts are highlighted.

<center>
![](images/output_epsilon_kpoint.png)
</center>

### Why does subpixel averaging take so long?

There are at least two possible reasons due to using: (1) a `material_function` to define a [`Medium`](Python_User_Interface.md#medium) object or (2) the [C++](C++_Tutorial) interface. Unlike either the [Python](Python_User_Interface/) or [Scheme](Scheme_User_Interface/) interfaces which are based on analytically computing the averaged permittivity for boundary voxels involving at most one [`GeometricObject`](Python_User_Interface.md#geometricobject) (e.g., `Sphere`, `Prism`, `Block`, etc.), the C++ interface computes these averages from the `material_function` using [numerical quadrature](https://en.wikipedia.org/wiki/Numerical_integration) if the parameter `use_anisotropic_averaging=true` is passed to the constructor of `set_materials`. This procedure involves calling the `material_function` many times for every voxel in the [structure object](C++_Developer_Information.md#data-structures-and-chunks) which can be slow due to the [SWIG](http://www.swig.org/) callbacks, particularly because the voxel density is repeatedly doubled until a given threshold tolerance (`subpixel_tol`) or maximum iteration number (`subpixel_maxeval`) is reached. Because of this discrepancy in the subpixel averaging, the results for the C++ and Python/Scheme interfaces may be slightly different at the same resolution. You can potentially speed up subpixel averaging by increasing `subpixel_tol` or decreasing `subpixel_maxeval`. Note that the slow callbacks may still be noticeable during the grid initialization even when subpixel averaging is turned off. Just remember that if you turn off subpixel averaging, it usually means that you may need to increase the grid resolution to obtain the same accuracy. You will have to determine how much accuracy you want to trade for time. Alternatively, in the C++ interface you can use the [`meepgeom.hpp`](https://github.com/NanoComp/meep/blob/master/src/meepgeom.hpp) routines to define your geometry in terms of blocks, cylinders, etcetera similar to Python and Scheme, with semi-analytical subpixel averaging.

### Can subpixel averaging be applied to dispersive materials?

No. Meep only does subpixel averaging of the non-dispersive part of ε and μ. The dispersive part is not averaged at all.  This means that any sharp interfaces between dispersive materials will dominate the error, and you will probably get only first-order convergence, the same as if you do no subpixel averaging at all. It is possible that the subpixel averaging may still improve the constant factor in the convergence if not the asymptotic convergence rate, if you also have a lot of interfaces between non-dispersive materials or if the dispersion is small (i.e., if ε is close to ε<sub>&#8734;</sub> over your bandwidth). On the other hand, if the dispersion is large and most of your interfaces are between large-dispersion materials, then subpixel averaging may not help at all and you might as well turn it off (which may improve [stability](#why-are-the-fields-blowing-up-in-my-simulation)). Generally, the subpixel averaging will not degrade accuracy though it will affect performance.

### Why are there artifacts in the permittivity grid when two geometric objects are touching?

Subpixel averaging affects pixels that contain **at most one** object interface. If a boundary pixel contains two object interfaces, Meep punts in this case because the analytical calculations for the material filling fraction are too messy to compute and brute-force numerical integration is too slow. Instead, subpixel averaging just uses the ε at the grid point.  Sometimes if a grid point falls exactly on the boundary there are roundoff effects on which (if any) object the point lies within; you can eliminate some such artifacts by slightly padding the object sizes (e.g. by `1e-8`) or by specifying your geometry in some other way that doesn't involve exactly coincident.

### Can subpixel averaging be applied to a user-defined material function?

No. Subpixel averaging is only performed for [`GeometricObject`](Python_User_Interface.md#geometricobject)s (e.g. `Cylinder`, `Block`, `Prism`, etc.) where the material filling fraction and normal vector of boundary pixels, which are used to form the effective permittivity, can be computed analytically. Computing these quantities using adaptive numerical integration is too slow. As a result, simulations involving a discontinuous `material_function` may require higher spatial resolution for accurate results.

Usage: Performance
----------------------------

### Checking convergence

In any computer simulation like Meep, you should check that your results are *converged* with respect to any approximation that was made. There is no simple formula that will tell you in advance exactly how much resolution (etc.) is required for a given level of accuracy; the most reliable procedure is to simply double the resolution and verify that the answers you care about don't change to your desired tolerance. Useful things to check (ideally by doubling) in this way are: **resolution**, **run time** (for Fourier spectra), **PML thickness**.

Meep's [subpixel smoothing](Introduction.md#the-illusion-of-continuity) often improves the rate of convergence and makes convergence a smoother function of resolution. However, subpixel smoothing does not occur for [dispersive materials](#can-subpixel-averaging-be-applied-to-dispersive-materials) or [user-defined material functions](#why-does-subpixel-averaging-take-so-long) ε(x) instead of the built-in geometric objects.

For flux calculations involving pulsed (i.e., Gaussian) sources, it is important to run the simulation long enough to ensure that all the transient fields have sufficiently decayed away (i.e., due to absorption by the PMLs, etc). Terminating the simulation prematurely will result in the Fourier-transformed fields, which are being accumulated during the time stepping (as explained in [Introduction](Introduction.md#transmittancereflectance-spectra)), to not be fully converged. Convergence of the fields is typically achieved by lowering the `decay_by` parameter in the `stop_when_fields_decayed` [run function](Python_User_Interface.md#run-functions).  Alternatively, you can explicitly set the run time to some numeric value that you repeatedly double, instead of using the field decay.  Sometimes it is also informative to double the `cutoff` parameter of sources to increase their smoothness (reducing the amplitude of long-lived high-frequency modes).

### Should I expect linear [speedup](https://en.wikipedia.org/wiki/Speedup) from the parallel Meep?

For a given computational grid when `split_chunks_evenly=True` (the default), Meep divides the grid points roughly equally among the processors,
and each process is responsible for all computations involving its "own" grid points (computing
ε from the materials, timestepping the fields, accumulating Fourier transforms, computing far fields, etcetera).
How much speedup this parallelization translates into depends on a number of factors, especially:

* The ratio of communications to computation, and the speed of your network. During timestepping, each processor needs to communicate neighboring grid points with other processors, and if you have too few grid points per processor (or your network is too slow) then the cost of this communication could overwhelm the computational gains.
* [Load balancing](https://en.wikipedia.org/wiki/Load_balancing_(computing)): different portions of the grid may be more expensive than other portions, causing processors in the latter portions to sit idle while a few processors work on the expensive regions. For example, setting up the materials at the beginning is more expensive in regions with lots of objects or interfaces. Timestepping is more expensive in regions with Fourier-transformed flux planes. Computing far fields only uses the processors where the corresponding near fields are located.
* If you write lots of fields to files, the parallel I/O speed (which depends on your network, filesystem, etc) may dominate.

Unless the computational parallelism outweighs the extra communications overhead, the parallel program will actually be *slower* than the serial one.  This means, for example, that even if you really have two or more physical processors you won't be able to benefit from parallelization until the problem is sufficiently large. In general, you will need large simulations to benefit from lots of processors. A rule of thumb is to keep doubling the number of processors until you no longer see much speedup.

### Why are simulations involving Fourier-transformed fields slow?

The [discrete time Fourier transform](https://en.wikipedia.org/wiki/Discrete-time_Fourier_transform) (DTFT) of the fields, which is necessary for computing the [Poynting flux](Python_User_Interface.md#flux-spectra), [local density of states](Python_User_Interface.md#ldos-spectra) (LDOS), [near to far field transformation](Python_User_Interface.md#near-to-far-field-spectra), etc., is accumulated at every time step for every point in the [FluxRegion](Python_User_Interface.md#fluxregion). The DTFT computation is parallelized but only in the sense that each processor computes the DTFT fields at points in its own [chunk](Chunks_and_Symmetry.md) of the grid. If the division of the grid among processors into approximately equal-sized chunks (which is the default specified by `split_chunks_evenly=True`) allocates most of the points where the DTFT fields are computed to one processor, it is *not* going to parallelize.

To improve [load-balancing](https://en.wikipedia.org/wiki/Load_balancing_(computing)), the parallelization can be made to take the DTFT computation into account by specifying `split_chunks_evenly=False`. This option divides the grid into [chunks](Chunks_and_Symmetry.md) with nearly-equal *cost* rather than *size* such that the region in which the DTFT fields are computed is optimally partitioned among the processors.

Note: a simple approach to reduce the cost of the DTFT computation is to reduce the number of frequency points. If you need high frequency resolution in a certain bandwidth, consider adding a second flux region just for that bandwidth, with as many points as you need there, and use a smaller number of frequency points over a broad bandwidth.

### Does Meep support shared-memory parallelism?

Meep can run in parallel on a shared-memory machine using MPI. However, it doesn't yet take special advantage of shared memory using [multithreading](https://en.wikipedia.org/wiki/Thread_(computing)#Multithreading) (issue [#228](https://github.com/NanoComp/meep/issues/228)).

<<<<<<< HEAD
### Why does the amplitude of a dipole point source increase with resolution?

The field from a point source is singular &mdash; it blows up as you approach the source. At any finite resolution, this singularity is truncated to a finite value by the discretization but the peak field at the source location increases as you increase the resolution.

### What normalization convention does MEEP use for the fields of eigenmode sources?

An [eigenmode source](Python_User_Interface.md#eigenmodesource)
is a localized distribution of electric and magnetic currents
$\{\mathbf{J}(\mathbf{x}), \mathbf{M}(\mathbf{x})\}$,
confined to a cross-sectional line (2D) or plane (3D) through a
waveguide or similar geometry, with the property that the
spatial distribution of the electric and magnetic fields
radiated by the sources exactly reproduces the spatial distribution
of one specific (quasi-)normal mode of the
geometry (and is thus orthogonal to all other modes).
This condition determines the fields only up to
an arbitrary overall scale factor---if a field distribution
$\{\mathbf{E}(\mathbf x), \mathbf{H}(\mathbf x)\}$
satisfies the single-mode condition,
then so does the scaled field distribution
$\{\lambda \mathbf{E}(\mathbf x), \lambda \mathbf{H}(\mathbf x)\}$
for any arbitrary $\lambda$---whereupon by linearity
the source-amplitude functions $\mathbf{J,M}$ also
contain an arbitrary undetermined overall scale factor.

To pin down this ambiguity, MEEP chooses the overall scale
of the $\mathbf{J}(\mathbf{x}), \mathbf{M}(\mathbf{x})$
source distributions to ensure that, in the specific case
of a time-harmonic problem with all sources and fields 
having monochromatic time dependence $e^{-i\omega_m t}$
(with $\omega_m$ the eigenfrequency of the mode), the
total time-average power carried by the fields radiated
by the sources---that is, the integral of the normal Poynting
vector over the full cross-sectional line or plane---comes
out equal to 1.0 power units
(where [the choice of power units is up to you](Introduction.md#units-in-meep)).
This convention has the following practical ramifications for MEEP
calculations using eigenmode sources.

+ For [frequency-domain calculations](Python_User_Interface.md#frequency-domain-solver)
  involving an eigenmode source with a `ContinuousSrc` time envelope---corresponding
  to monochromatic sources that oscillate forever at frequency $\omega_m$, producing
  monochromatic fields that oscillate forever at the same frequency---the
  total time-average power carried by those fields takes the numerical
  value 1. 

  **Note:** Due to discretization effects, the normalization of eigenmode 
   sources to yield unit power transmission is only *approximate;* 
   at any finite resolution, the power carried by the fields of 
   eigenmode sources as computed by MEEP will not take the precise
   numerical value 1, but will rather include discretization errors
   that shrink with resolution.

+ On the other hand, for the typical case of *time-domain* calculations,
  in which the spatial current distributions
  $\mathbf{J}(\mathbf{x}), \mathbf{M}(\mathbf{x})$ of the eigenmode source
  are paired with a temporal envelope function $W(t)$---which, in practice,
  is either a [Gaussian](Python_User_Interface.md#gaussiansource) or a
  [user-specified custom envelope](Python_User_Interface.md#customsource)---the
  values reported by MEEP for all frequency-domain field amplitudes at
  frequency $\omega$ will include factors of $\widetilde W(\omega)$
  (the Fourier transform of the temporal envelope),
  while field-bilinear quantities like Poynting vectors and power fluxes
  will include factors of $|\widetilde W(\omega)|^2$.

  In particular,

    +In a MEEP time-stepping run excited by an eigenmode source
     with Gaussian temporal envelope $G(t;\omega_0, \Delta \omega)$
     centered at angular frequency $\omega_0$ and frequency width
     $\Delta \omega$,    

    +the time-harmonic power carried by the frequency-domain fields
     at angular frequency $\omega$ is numerically equal to
     $|\widetilde{G}(\omega; \omega_0, \Delta\omega)|^2$,
     where values of $\widetilde{G}$, the Fourier transform
     of the temporal profile, are computed by
     by the `fourier_transform` method of the
     [`GaussianSource`](Python_User_Interface.md#GaussianSource)
     class in the python `meep` module.

  [Here's](index.html) an example showing how the unit-power normalization
  of eigenmode sources may be put to convenient use in MEEP calculations.

### How does Meep deal with numerical dispersion?
=======
Usage: Other
------------
>>>>>>> 47204b53

### Is there a Python interface?

Yes. An official [Python interface](Python_User_Interface.md) was released in [version 1.4](https://github.com/NanoComp/meep/releases) and replaces the [Scheme interface](Scheme_User_Interface.md) which is no longer being supported. An unofficial [Python interface](https://www.fzu.cz/~dominecf/meep/), which predates and is **incompatible** with the official version, has been developed independently by researchers at the Institute of Physics at the Czech Academy of Sciences and Ghent University, and maintained by [Filip Dominec](https://github.com/FilipDominec/python-meep-utils). Unfortunately, this interface has several shortcomings including missing support for geometric objects, lack of high-level abstractions for low-level functionality, and limited documentation. The official interface addresses all these issues.

### What is a good rule of thumb for the grid resolution?

At least 8 pixels per wavelength in the lossless dielectric material with the highest index. Resolving the [skin depth of metals](https://en.wikipedia.org/wiki/Skin_effect), which is typically tens of nanometers at optical frequencies, will require a pixel size of comparable dimensions since [subpixel averaging does not apply to dispersive materials](#can-subpixel-averaging-be-applied-to-dispersive-materials).

### What is Meep's frequency-domain solver and how does it work?

Meep contains a [frequency-domain solver](Python_User_Interface.md#frequency-domain-solver) that directly computes the steady-state fields produced in a geometry in response to a [continuous-wave (CW) source](https://en.wikipedia.org/wiki/Continuous_wave), using an [iterative linear solver](https://en.wikipedia.org/wiki/Iterative_method) instead of time-stepping. This is possible because the FDTD timestep can be used to formulate a frequency-domain problem via an iterative linear solver. The frequency-domain response can often be determined using many fewer timesteps while exploiting the FDTD code almost without modification. For details, see Section 5.3 ("Frequency-domain solver") of [Computer Physics Communications, Vol. 181, pp. 687-702, 2010](http://ab-initio.mit.edu/~oskooi/papers/Oskooi10.pdf).

This means that all of the features from the time-domain solver (e.g., arbitrary materials, symmetries, subpixel averaging, parallelization, etc.) are also available as a frequency-domain solver. For certain problems, such as cavities (e.g., ring resonators) with long-lived resonant modes, the frequency-domain solver converges much faster than the straightforward approach of simply running a long simulation until transients have disappeared. Another benefit is that an arbitrary, complex, refractive index can be specified directly using the [electric conductivity](Materials.md#conductivity-and-complex) without having to fit the data to a sum of [Drude-Lorentz susceptibility terms](Materials.md#material-dispersion).

For examples, see [Tutorial/Frequency-Domain Solver](Python_Tutorials/Frequency_Domain_Solver.md) and [Tutorial/Mode Decomposition](Python_Tutorials/Mode_Decomposition.md#reflectance-and-transmittance-spectra-for-planewave-at-oblique-incidence).

### Why are my reflectance/transmittance values less than zero and/or greater than one?

There are four possible explanations: (1) the normalization and the scattering runs are not comparable because e.g., the sources or flux monitors are not in the same position within the structure, (2) the [run time is not long enough](#checking-convergence) and hence all of the flux is not being collected in either or both runs, (3) the flux is being computed at a frequency which is too far away from the center of the source bandwidth; in such cases the flux values are too small and may be dominated by rounding errors, or (4) the source or flux monitor is positioned too close to the scatterer which [modifies the local density of states (LDOS)](#how-does-the-current-amplitude-relate-to-the-resulting-field-amplitude); for example, a source emits more power near a band edge and less power within a bandgap than the same source surrounded by many wavelengths of vacuum.

Note: the Poynting flux is a dimensionful quantity which can be *any* value (positive or negative).

### How does Meep deal with numerical dispersion?

Numerical dispersion can be analyzed and quantified analytically for a homogeneous medium. For details, see e.g., Chapter 4 ("Numerical Dispersion and Stability") of [Computational Electrodynamics: The Finite Difference Time-Domain Method (3rd edition)](https://www.amazon.com/Computational-Electrodynamics-Finite-Difference-Time-Domain-Method/dp/1580538320). However, in practice numerical dispersion is rarely the dominant source of error in FDTD calculations which almost always involve material inhomogeneities that give rise to much larger errors. Similar to other errors associated with the finite grid resolution, numerical dispersion decreases with resolution, so you can deal with it by increasing the resolution until convergence is obtained to the desired accuracy. In particular, the errors from numerical dispersion vary *quadratically* with resolution (in the ordinary center-difference FDTD scheme). On the other hand, the errors introduced by discretization of material interfaces go *linearly* with the resolution, so they are almost always dominant. Meep can partially correct for these errors using [subpixel averaging](Introduction.md#the-illusion-of-continuity).

### Should I include the 2π factor when defining the frequency or the wavevector?

No. Frequency inputs and outputs in Meep are the ordinary frequency `f`, not the angular frequency ω=2πf. Similarly, spatial wavevectors k (e.g. for Bloch-periodic boundary conditions) are specified without the 2π factor, so that the spatial dependence is exp(2πikx).
For example, if you specify a `frequency=0.3` in a source, then the time-dependence of the source is exp(-2πi0.3t), where time t is also in Meep units. Similarly, if you specify `k_point = meep.Vector3(0.4,0,0)` in the interface, then the phase factor between adjacent unit cells with period L in the x direction is exp(2πi0.4L).

### Does Meep support grids with non-uniform discretization?

No. Meep does not support non-orthogonal grids with spatially varying resolution. One possible approach, which does not require changes to the underlying code and is not yet implemented, is to use a coordinate transformation to selectively increase the resolution in a given region of the cell. This is possible using transformation optics which involves a change of materials: an arbitrary coordinate transformation can be mapped to Cartesian coordinates with transformed ε/μ. For more details, see the notes [Coordinate Transformation and Invariance in Electromagnetism](http://math.mit.edu/~stevenj/18.369/coordinate-transform.pdf) and [Variable Resolution in Meep](https://github.com/fesc3555/meep_variable_resolution) using this technique.

### How do I access the structure, fields, or sources in a subregion/slice of the cell?

You can use the routines [`get_array`](Python_User_Interface.md#array-slices), `get_dft_array`, or [`get_source_slice`](Python_User_Interface.md#source-slices) to obtain the fields/sources and [`get_array_metadata`](Python_User_Interface.md#array-metadata) or `get_dft_array_metadata` to obtain information for the geometric slice. Visualization in 3d can be done with [Mayavi](http://docs.enthought.com/mayavi/mayavi/index.html). For an example, see [Tutorial/Basics](Python_Tutorials/Basics.md#visualizing-3d-structures).

To output the data to an HDF5 file, you can use the [`in_volume`](Python_User_Interface.md#modifying-hdf5-output) or `in_point` routines as part of your [run function](../Python_User_Interface/#run-functions). For example, to restrict the output to a line, you could use: `meep.in_volume(meep.Volume(center=meep.Vector3(0,0,0), size=meep.Vector3(10,0,0)), meep.output_dpwr)` which outputs ε|E|<sup>2</sup> along a line of length 10 in the x direction centered at (0,0,0). You can even wrap this statement in `to_appended("line.h5", ...)` to output the intensity along the line as a function of time to a 2d HDF5 dataset. This would enable you to plot intensity vs. time and space as a 2d color image.

### What happens if I specify an output volume that lies beyond or is larger than a cell with periodic boundaries?

Any [output](Python_User_Interface.md#output-functions) or [computation](Python_User_Interface.md#field-computations) function that requires a `Volume`, such as `in_volume` or the [field integration routines](Field_Functions.md), etcetera, doesn't restrict the output volume to lie within, or even to intersect, the cell. As long as `ensure_periodicity=True` (the default), Meep will extend the data according to the periodic boundary conditions as needed.

### Can Meep model electrostatic effects?

In principle, this corresponds to the limit as the frequency goes to zero or the wavelength goes to infinity.  However, a time-domain simulation is rather inefficient for [electrostatic](https://en.wikipedia.org/wiki/Electrostatics) or magnetostatic calculation; this includes [lumped circuit models](https://en.wikipedia.org/wiki/Lumped_element_model) involving resistance, voltage, capacitance, etc. In this regime, you are usually much better off directly solving e.g. [Poisson's equation](https://en.wikipedia.org/wiki/Poisson%27s_equation#Electrostatics) to obtain the fields from a given charge distribution. There are many available Poisson solvers based on [finite](https://en.wikipedia.org/wiki/Finite_element_method) or [boundary](https://en.wikipedia.org/wiki/Boundary_element_method) element methods.  In Meep, probably the best you can do is to use a source with a very low frequency and a gradual turn-on specified by the `width` parameter of [`ContinuousSrc`](Python_User_Interface.md#continuoussource).

### Can Meep model lasing phenomena?

Yes. More specifically, Meep can be used to model saturable gain and absorption via multilevel atomic susceptibility. This feature may be used to investigate optically-pumped lasing phenomena such as [Raman lasers](https://en.wikipedia.org/wiki/Raman_laser). For details, see [Materials/Saturable Gain and Absorption](Materials.md#saturable-gain-and-absorption).

### Can Meep model Raman scattering?

Yes. There are two different possible approaches to model [stimulated Raman scattering](https://en.wikipedia.org/wiki/Raman_scattering#Stimulated_Raman_scattering_and_Raman_amplification).

The first approach in the weak-scattering (undepleted pump) approximation would be to do two linear calculations. First, you do a linear calculation with your source field to get the incident electric field at the location of the Raman material. Then you multiply the field by the Raman susceptibility to get a polarization (i.e., the induced dipole moment) at the scattered (Stokes or anti-Stokes) frequency. Using this polarization as a source at the new frequency, you can do a second linear calculation to compute the Raman-scattered field. This is called a first [Born approximation](https://en.wikipedia.org/wiki/Born_approximation) or alternatively a "volume-current method".

The second approach is based on a full nonlinear simulation of the Raman process. This involves modeling the populations of the atomic vibrational states corresponding to the Raman bands using [saturable gain and absorption](Materials.md#saturable-gain-and-absorption).

### Does Meep support adjoint-based optimization?

Not currently but work is underway to add support for this feature with expected release in early 2019 (issue [#600](https://github.com/NanoComp/meep/pull/600)).<|MERGE_RESOLUTION|>--- conflicted
+++ resolved
@@ -349,96 +349,8 @@
 
 Meep can run in parallel on a shared-memory machine using MPI. However, it doesn't yet take special advantage of shared memory using [multithreading](https://en.wikipedia.org/wiki/Thread_(computing)#Multithreading) (issue [#228](https://github.com/NanoComp/meep/issues/228)).
 
-<<<<<<< HEAD
-### Why does the amplitude of a dipole point source increase with resolution?
-
-The field from a point source is singular &mdash; it blows up as you approach the source. At any finite resolution, this singularity is truncated to a finite value by the discretization but the peak field at the source location increases as you increase the resolution.
-
-### What normalization convention does MEEP use for the fields of eigenmode sources?
-
-An [eigenmode source](Python_User_Interface.md#eigenmodesource)
-is a localized distribution of electric and magnetic currents
-$\{\mathbf{J}(\mathbf{x}), \mathbf{M}(\mathbf{x})\}$,
-confined to a cross-sectional line (2D) or plane (3D) through a
-waveguide or similar geometry, with the property that the
-spatial distribution of the electric and magnetic fields
-radiated by the sources exactly reproduces the spatial distribution
-of one specific (quasi-)normal mode of the
-geometry (and is thus orthogonal to all other modes).
-This condition determines the fields only up to
-an arbitrary overall scale factor---if a field distribution
-$\{\mathbf{E}(\mathbf x), \mathbf{H}(\mathbf x)\}$
-satisfies the single-mode condition,
-then so does the scaled field distribution
-$\{\lambda \mathbf{E}(\mathbf x), \lambda \mathbf{H}(\mathbf x)\}$
-for any arbitrary $\lambda$---whereupon by linearity
-the source-amplitude functions $\mathbf{J,M}$ also
-contain an arbitrary undetermined overall scale factor.
-
-To pin down this ambiguity, MEEP chooses the overall scale
-of the $\mathbf{J}(\mathbf{x}), \mathbf{M}(\mathbf{x})$
-source distributions to ensure that, in the specific case
-of a time-harmonic problem with all sources and fields 
-having monochromatic time dependence $e^{-i\omega_m t}$
-(with $\omega_m$ the eigenfrequency of the mode), the
-total time-average power carried by the fields radiated
-by the sources---that is, the integral of the normal Poynting
-vector over the full cross-sectional line or plane---comes
-out equal to 1.0 power units
-(where [the choice of power units is up to you](Introduction.md#units-in-meep)).
-This convention has the following practical ramifications for MEEP
-calculations using eigenmode sources.
-
-+ For [frequency-domain calculations](Python_User_Interface.md#frequency-domain-solver)
-  involving an eigenmode source with a `ContinuousSrc` time envelope---corresponding
-  to monochromatic sources that oscillate forever at frequency $\omega_m$, producing
-  monochromatic fields that oscillate forever at the same frequency---the
-  total time-average power carried by those fields takes the numerical
-  value 1. 
-
-  **Note:** Due to discretization effects, the normalization of eigenmode 
-   sources to yield unit power transmission is only *approximate;* 
-   at any finite resolution, the power carried by the fields of 
-   eigenmode sources as computed by MEEP will not take the precise
-   numerical value 1, but will rather include discretization errors
-   that shrink with resolution.
-
-+ On the other hand, for the typical case of *time-domain* calculations,
-  in which the spatial current distributions
-  $\mathbf{J}(\mathbf{x}), \mathbf{M}(\mathbf{x})$ of the eigenmode source
-  are paired with a temporal envelope function $W(t)$---which, in practice,
-  is either a [Gaussian](Python_User_Interface.md#gaussiansource) or a
-  [user-specified custom envelope](Python_User_Interface.md#customsource)---the
-  values reported by MEEP for all frequency-domain field amplitudes at
-  frequency $\omega$ will include factors of $\widetilde W(\omega)$
-  (the Fourier transform of the temporal envelope),
-  while field-bilinear quantities like Poynting vectors and power fluxes
-  will include factors of $|\widetilde W(\omega)|^2$.
-
-  In particular,
-
-    +In a MEEP time-stepping run excited by an eigenmode source
-     with Gaussian temporal envelope $G(t;\omega_0, \Delta \omega)$
-     centered at angular frequency $\omega_0$ and frequency width
-     $\Delta \omega$,    
-
-    +the time-harmonic power carried by the frequency-domain fields
-     at angular frequency $\omega$ is numerically equal to
-     $|\widetilde{G}(\omega; \omega_0, \Delta\omega)|^2$,
-     where values of $\widetilde{G}$, the Fourier transform
-     of the temporal profile, are computed by
-     by the `fourier_transform` method of the
-     [`GaussianSource`](Python_User_Interface.md#GaussianSource)
-     class in the python `meep` module.
-
-  [Here's](index.html) an example showing how the unit-power normalization
-  of eigenmode sources may be put to convenient use in MEEP calculations.
-
-### How does Meep deal with numerical dispersion?
-=======
 Usage: Other
 ------------
->>>>>>> 47204b53
 
 ### Is there a Python interface?
 
