from __future__ import division, print_function
elf
import functools
import math
import numbers
import os
import re
import subprocess
import sys
import warnings
from collections import namedtuple
from collections import OrderedDict
from collections import Sequence

import numpy as np

import meep as mp
from meep.geom import Vector3
from meep.source import EigenModeSource, check_positive


try:
    basestring
except NameError:
    basestring = str


EigCoeffsResult = namedtuple('EigCoeffsResult', ['alpha', 'vgrp', 'kpoints', 'kdom'])
FluxData = namedtuple('FluxData', ['E', 'H'])
ForceData = namedtuple('ForceData', ['offdiag1', 'offdiag2', 'diag'])
NearToFarData = namedtuple('NearToFarData', ['F'])


def get_num_args(func):
    if isinstance(func, Harminv):
        return 2
    return func.__code__.co_argcount


def vec(*args):
    try:
        # Check for vec(x, [y, [z]])
        return mp._vec(*args)
    except (TypeError, NotImplementedError):
        try:
            # Check for vec(iterable)
            if len(args) != 1:
                raise TypeError

            return mp._vec(*args[0])
        except (TypeError, NotImplementedError):
            print("Expected an iterable with three or fewer floating point values")
            print("    or something of the form vec(x, [y, [z]])")
            raise


def py_v3_to_vec(dims, v3, is_cylindrical=False):
    if dims == 1:
        return mp.vec(v3.z)
    elif dims == 2:
        if is_cylindrical:
            return mp.veccyl(v3.x, v3.z)
        else:
            return mp.vec(v3.x, v3.y)
    elif dims == 3:
        return mp.vec(v3.x, v3.y, v3.z)
    else:
        raise ValueError("Invalid dimensions in Volume: {}".format(dims))


class PML(object):

    def __init__(self, thickness,
                 direction=mp.ALL,
                 side=mp.ALL,
                 R_asymptotic=1e-15,
                 mean_stretch=1.0,
                 pml_profile=lambda u: u * u):

        self.thickness = thickness
        self.direction = direction
        self.side = side
        self.R_asymptotic = R_asymptotic
        self.mean_stretch = mean_stretch
        self.pml_profile = pml_profile

        if direction == mp.ALL and side == mp.ALL:
            self.swigobj = mp.pml(thickness, R_asymptotic, mean_stretch)
        elif direction == mp.ALL:
            self.swigobj = mp.pml(thickness, side, R_asymptotic, mean_stretch)
        else:
            self.swigobj = mp.pml(thickness, direction, side, R_asymptotic, mean_stretch)

    @property
    def R_asymptotic(self):
        return self._R_asymptotic

    @R_asymptotic.setter
    def R_asymptotic(self, val):
        self._R_asymptotic = check_positive('PML.R_asymptotic', val)

    @property
    def mean_stretch(self):
        return self._mean_stretch

    @mean_stretch.setter
    def mean_stretch(self, val):
        if val >= 1:
            self._mean_stretch = val
        else:
            raise ValueError("PML.mean_stretch must be >= 1. Got {}".format(val))


class Absorber(PML):
    pass


class Symmetry(object):

    def __init__(self, direction, phase=1):
        self.direction = direction
        self.phase = complex(phase)
        self.swigobj = None


class Rotate2(Symmetry):
    pass


class Rotate4(Symmetry):
    pass


class Mirror(Symmetry):
    pass


class Identity(Symmetry):
    pass


class Volume(object):

    def __init__(self, center, size=Vector3(), dims=2, is_cylindrical=False):
        self.center = center
        self.size = size
        self.dims = dims

        v1 = center - size.scale(0.5)
        v2 = center + size.scale(0.5)

        vec1 = py_v3_to_vec(self.dims, v1, is_cylindrical)
        vec2 = py_v3_to_vec(self.dims, v2, is_cylindrical)

        self.swigobj = mp.volume(vec1, vec2)


class FluxRegion(object):

    def __init__(self, center=None, size=Vector3(), direction=mp.AUTOMATIC, weight=1.0, volume=None):
        if center is None and volume is None:
            raise ValueError("Either center or volume required")

        if volume:
            self.center = volume.center
            self.size = volume.size
        else:
            self.center = center
            self.size = size

        self.direction = direction
        self.weight = complex(weight)


ModeRegion = FluxRegion
Near2FarRegion = FluxRegion
ForceRegion = FluxRegion
EnergyRegion = FluxRegion


class FieldsRegion(object):

    def __init__(self, where=None, center=None, size=None):
        if where:
            self.center = where.center
            self.size = where.size
        else:
            self.center = center
            self.size = size

        self.where = where


class DftObj(object):
    """Wrapper around dft objects that allows delayed initialization of the structure.

    When splitting the structure into chunks for parallel simulations, we want to
    know all of the details of the simulation in order to ensure that each processor
    gets a similar amount of work. The problem with DFTs is that the 'add_flux' style
    methods immediately initialize the structure and fields. So, if the user adds
    multiple DFT objects to the simulation, the load balancing code only knows about
    the first one and can't split the work up nicely. To circumvent this, we delay
    the execution of the 'add_flux' methods as late as possible. When 'add_flux' (or
    add_near2far, etc.) is called, we

    1. Create an instance of the appropriate subclass of DftObj (DftForce, DftFlux,
    etc.). Set its args property to the list of arguments passed to add_flux, and
    set its func property to the 'real' add_flux, which is prefixed by an underscore.

    2. Add this DftObj to the list Simulation.dft_objects. When we actually run the
    simulation, we call Simulation._evaluate_dft_objects, which calls dft.func(*args)
    for each dft in the list.

    If the user tries to access a property or call a function on the DftObj before
    Simulation._evaluate_dft_objects is called, then we initialize the C++ object
    through swigobj_attr and return the property they requested.
    """
    def __init__(self, func, args):
        self.func = func
        self.args = args
        self.swigobj = None

    def swigobj_attr(self, attr):
        if self.swigobj is None:
            self.swigobj = self.func(*self.args)
        return getattr(self.swigobj, attr)

    @property
    def save_hdf5(self):
        return self.swigobj_attr('save_hdf5')

    @property
    def load_hdf5(self):
        return self.swigobj_attr('load_hdf5')

    @property
    def scale_dfts(self):
        return self.swigobj_attr('scale_dfts')

    @property
    def remove(self):
        return self.swigobj_attr('remove')

    @property
    def freq_min(self):
        return self.swigobj_attr('freq_min')

    @property
    def dfreq(self):
        return self.swigobj_attr('dfreq')

    @property
    def Nfreq(self):
        return self.swigobj_attr('Nfreq')

    @property
    def where(self):
        return self.swigobj_attr('where')


class DftFlux(DftObj):

    def __init__(self, func, args):
        super(DftFlux, self).__init__(func, args)
        self.nfreqs = args[2]
        self.regions = args[3]
        self.num_components = 4

    @property
    def flux(self):
        return self.swigobj_attr('flux')

    @property
    def E(self):
        return self.swigobj_attr('E')

    @property
    def H(self):
        return self.swigobj_attr('H')

    @property
    def cE(self):
        return self.swigobj_attr('cE')

    @property
    def cH(self):
        return self.swigobj_attr('cH')

    @property
    def normal_direction(self):
        return self.swigobj_attr('normal_direction')


class DftForce(DftObj):

    def __init__(self, func, args):
        super(DftForce, self).__init__(func, args)
        self.nfreqs = args[2]
        self.regions = args[3]
        self.num_components = 6

    @property
    def force(self):
        return self.swigobj_attr('force')

    @property
    def offdiag1(self):
        return self.swigobj_attr('offdiag1')

    @property
    def offdiag2(self):
        return self.swigobj_attr('offdiag2')

    @property
    def diag(self):
        return self.swigobj_attr('diag')


class DftNear2Far(DftObj):

    def __init__(self, func, args):
        super(DftNear2Far, self).__init__(func, args)
        self.nfreqs = args[2]
        self.regions = args[3]
        self.num_components = 4

    @property
    def farfield(self):
        return self.swigobj_attr('farfield')

    @property
    def save_farfields(self):
        return self.swigobj_attr('save_farfields')

    @property
    def F(self):
        return self.swigobj_attr('F')

    @property
    def eps(self):
        return self.swigobj_attr('eps')

    @property
    def mu(self):
        return self.swigobj_attr('mu')

    def flux(self, direction, where, resolution):
        return self.swigobj_attr('flux')(direction, where.swigobj, resolution)


class DftEnergy(DftObj):

    def __init__(self, func, args):
        super(DftEnergy, self).__init__(func, args)
        self.nfreqs = args[2]
        self.regions = args[3]
        self.num_components = 12

    @property
    def electric(self):
        return self.swigobj_attr('electric')

    @property
    def magnetic(self):
        return self.swigobj_attr('magnetic')

    @property
    def total(self):
        return self.swigobj_attr('total')


class DftFields(DftObj):

    def __init__(self, func, args):
        super(DftFields, self).__init__(func, args)
        self.nfreqs = args[6]
        self.regions = [FieldsRegion(where=args[1], center=args[2], size=args[3])]
        self.num_components = len(args[0])

    @property
    def chunks(self):
        return self.swigobj_attr('chunks')


Mode = namedtuple('Mode', ['freq', 'decay', 'Q', 'amp', 'err'])


class EigenmodeData(object):

    def __init__(self, band_num, freq, group_velocity, k, swigobj, kdom):
        self.band_num = band_num
        self.freq = freq
        self.group_velocity = group_velocity
        self.k = k
        self.swigobj = swigobj
        self.kdom = kdom

    def amplitude(self, point, component):
        swig_point = mp.vec(point.x, point.y, point.z)
        return mp.eigenmode_amplitude(self.swigobj, swig_point, component)


class Harminv(object):

    def __init__(self, c, pt, fcen, df, mxbands=None):
        self.c = c
        self.pt = pt
        self.fcen = fcen
        self.df = df
        self.mxbands = mxbands
        self.data = []
        self.data_dt = 0
        self.modes = []
        self.spectral_density = 1.1
        self.Q_thresh = 50.0
        self.rel_err_thresh = mp.inf
        self.err_thresh = 0.01
        self.rel_amp_thresh = -1.0
        self.amp_thresh = -1.0
        self.step_func = self._harminv()

    def __call__(self, sim, todo):
        self.step_func(sim, todo)

    def _collect_harminv(self):

        def _collect1(c, pt):
            self.t0 = 0

            def _collect2(sim):
                self.data_dt = sim.meep_time() - self.t0
                self.t0 = sim.meep_time()
                self.data.append(sim.get_field_point(c, pt))
            return _collect2
        return _collect1

    def _check_freqs(self, sim):
        source_freqs = [(s.src.frequency, 0 if s.src.width == 0 else 1 / s.src.width)
                        for s in sim.sources
                        if hasattr(s.src, 'frequency')]

        harminv_max = self.fcen + 0.5 * self.df
        harminv_min = self.fcen - 0.5 * self.df

        for sf in source_freqs:
            sf_max = sf[0] + 0.5 * sf[1]
            sf_min = sf[0] - 0.5 * sf[1]
            if harminv_max > sf_max:
                warn_fmt = "Harminv frequency {} is outside maximum Source frequency {}"
                warnings.warn(warn_fmt.format(harminv_max, sf_max), RuntimeWarning)
            if harminv_min < sf_min:
                warn_fmt = "Harminv frequency {} is outside minimum Source frequency {}"
                warnings.warn(warn_fmt.format(harminv_min, sf_min), RuntimeWarning)

    def _analyze_harminv(self, sim, maxbands):
        harminv_cols = ['frequency', 'imag. freq.', 'Q', '|amp|', 'amplitude', 'error']
        display_run_data(sim, 'harminv', harminv_cols)
        self._check_freqs(sim)

        dt = self.data_dt if self.data_dt is not None else sim.fields.dt

        bands = mp.py_do_harminv(self.data, dt, self.fcen - self.df / 2, self.fcen + self.df / 2, maxbands,
                                 self.spectral_density, self.Q_thresh, self.rel_err_thresh, self.err_thresh,
                                 self.rel_amp_thresh, self.amp_thresh)

        modes = []
        for freq, amp, err in bands:
            Q = freq.real / (-2 * freq.imag) if freq.imag != 0 else float('inf')
            modes.append(Mode(freq.real, freq.imag, Q, amp, err))
            display_run_data(sim, 'harminv', [freq.real, freq.imag, Q, abs(amp), amp, err])

        return modes

    def _harminv(self):

        def _harm(sim):

            if self.mxbands is None or self.mxbands == 0:
                mb = 100
            else:
                mb = self.mxbands
            self.modes = self._analyze_harminv(sim, mb)

        f1 = self._collect_harminv()

        return _combine_step_funcs(at_end(_harm), f1(self.c, self.pt))


class Simulation(object):

    def __init__(self,
                 cell_size,
                 resolution,
                 geometry=[],
                 sources=[],
                 eps_averaging=True,
                 dimensions=3,
                 boundary_layers=[],
                 symmetries=[],
                 verbose=False,
                 force_complex_fields=False,
                 default_material=mp.Medium(),
                 m=0,
                 k_point=False,
                 extra_materials=[],
                 material_function=None,
                 epsilon_func=None,
                 epsilon_input_file='',
                 progress_interval=4,
                 subpixel_tol=1e-4,
                 subpixel_maxeval=100000,
                 ensure_periodicity=True,
                 num_chunks=0,
                 Courant=0.5,
                 accurate_fields_near_cylorigin=False,
                 filename_prefix=None,
                 output_volume=None,
                 output_single_precision=False,
                 load_structure='',
                 geometry_center=mp.Vector3(),
                 force_all_components=False,
                 split_chunks_evenly=True,
                 chunk_layout=None,
                 collect_stats=False):

        self.cell_size = cell_size
        self.geometry = geometry
        self.sources = sources
        self.resolution = resolution
        self.dimensions = dimensions
        self.boundary_layers = boundary_layers
        self.symmetries = symmetries
        self.geometry_center = geometry_center
        self.eps_averaging = eps_averaging
        self.subpixel_tol = subpixel_tol
        self.subpixel_maxeval = subpixel_maxeval
        self.ensure_periodicity = ensure_periodicity
        self.extra_materials = extra_materials
        self.default_material = default_material
        self.epsilon_input_file = epsilon_input_file
        self.num_chunks = num_chunks
        self.Courant = Courant
        self.global_d_conductivity = 0
        self.global_b_conductivity = 0
        self.special_kz = False
        self.k_point = k_point
        self.fields = None
        self.structure = None
        self.accurate_fields_near_cylorigin = accurate_fields_near_cylorigin
        self.m = m
        self.force_complex_fields = force_complex_fields
        self.verbose = verbose
        self.progress_interval = progress_interval
        self.init_sim_hooks = []
        self.run_index = 0
        self.filename_prefix = filename_prefix
        self.output_append_h5 = None
        self.output_single_precision = output_single_precision
        self.output_volume = output_volume
        self.last_eps_filename = ''
        self.output_h5_hook = lambda fname: False
        self.interactive = False
        self.is_cylindrical = False
        self.material_function = material_function
        self.epsilon_func = epsilon_func
        self.load_structure_file = load_structure
        self.dft_objects = []
        self._is_initialized = False
        self.force_all_components = force_all_components
        self.split_chunks_evenly = split_chunks_evenly
        self.chunk_layout = chunk_layout
        self.collect_stats = collect_stats

    # To prevent the user from having to specify `dims` and `is_cylindrical`
    # to Volumes they create, the library will adjust them appropriately based
    # on the settings in the Simulation instance. This method must be called on
    # any user-defined Volume before passing it to meep via its `swigobj`.
    def _fit_volume_to_simulation(self, vol):
        return Volume(vol.center, vol.size, dims=self.dimensions, is_cylindrical=self.is_cylindrical)

    # Every function that takes a user volume can be specified either by a volume
    # (a Python Volume or a SWIG-wrapped meep::volume), or a center and a size
    def _volume_from_kwargs(self, vol=None, center=None, size=None):
        if vol:
            if isinstance(vol, Volume):
                # A pure Python Volume
                return self._fit_volume_to_simulation(vol).swigobj
            else:
                # A SWIG-wrapped meep::volume
                return vol
        elif size and center:
            return Volume(center, size=size, dims=self.dimensions, is_cylindrical=self.is_cylindrical).swigobj
        else:
            raise ValueError("Need either a Volume, or a size and center")

    def _infer_dimensions(self, k):
        if self.dimensions == 3:

            def use_2d(self, k):
                zero_z = self.cell_size.z == 0
                return zero_z and (not k or self.special_kz or k.z == 0)

            if use_2d(self, k):
                return 2
            else:
                return 3
        return self.dimensions

    def _get_valid_material_frequencies(self):
        fmin = float('-inf')
        fmax = float('inf')

        for mat in [go.material for go in self.geometry] + self.extra_materials:
            if isinstance(mat, mp.Medium) and mat.valid_freq_range:
                if mat.valid_freq_range.min > fmin:
                    fmin = mat.valid_freq_range.min
                if mat.valid_freq_range.max < fmax:
                    fmax = mat.valid_freq_range.max

        return fmin, fmax

    def _check_material_frequencies(self):

        min_freq, max_freq = self._get_valid_material_frequencies()

        source_freqs = [(s.src.frequency, 0 if s.src.width == 0 else 1 / s.src.width)
                        for s in self.sources
                        if hasattr(s.src, 'frequency')]

        dft_freqs = []
        for dftf in self.dft_objects:
            dft_freqs.append(dftf.freq_min)
            dft_freqs.append(dftf.freq_min + dftf.Nfreq * dftf.dfreq)

        warn_src = ('Note: your sources include frequencies outside the range of validity of the ' +
                    'material models. This is fine as long as you eventually only look at outputs ' +
                    '(fluxes, resonant modes, etc.) at valid frequencies.')

        warn_dft_fmt = "DFT frequency {} is out of material's range of {}-{}"

        for sf in source_freqs:
            if sf[0] + 0.5 * sf[1] > max_freq or sf[0] - 0.5 * sf[1] < min_freq:
                warnings.warn(warn_src, RuntimeWarning)

        for dftf in dft_freqs:
            if dftf > max_freq or dftf < min_freq:
                warnings.warn(warn_dft_fmt.format(dftf, min_freq, max_freq), RuntimeWarning)

    def _create_grid_volume(self, k):
        dims = self._infer_dimensions(k)

        if dims == 0 or dims == 1:
            gv = mp.vol1d(self.cell_size.z, self.resolution)
        elif dims == 2:
            self.dimensions = 2
            gv = mp.vol2d(self.cell_size.x, self.cell_size.y, self.resolution)
        elif dims == 3:
            gv = mp.vol3d(self.cell_size.x, self.cell_size.y, self.cell_size.z, self.resolution)
        elif dims == mp.CYLINDRICAL:
            gv = mp.volcyl(self.cell_size.x, self.cell_size.z, self.resolution)
            self.dimensions = 2
            self.is_cylindrical = True
        else:
            raise ValueError("Unsupported dimentionality: {}".format(dims))

        gv.center_origin()
        gv.shift_origin(py_v3_to_vec(self.dimensions, self.geometry_center, self.is_cylindrical))
        return gv

    def _create_symmetries(self, gv):
        sym = mp.symmetry()

        # Initialize swig objects for each symmetry and combine them into one
        for s in self.symmetries:
            if isinstance(s, Identity):
                s.swigobj = mp.identity()
            elif isinstance(s, Rotate2):
                s.swigobj = mp.rotate2(s.direction, gv)
                sym += s.swigobj * complex(s.phase.real, s.phase.imag)
            elif isinstance(s, Rotate4):
                s.swigobj = mp.rotate4(s.direction, gv)
                sym += s.swigobj * complex(s.phase.real, s.phase.imag)
            elif isinstance(s, Mirror):
                s.swigobj = mp.mirror(s.direction, gv)
                sym += s.swigobj * complex(s.phase.real, s.phase.imag)
            else:
                s.swigobj = mp.symmetry()

        return sym

    def _get_dft_volumes(self):
        volumes = [self._volume_from_kwargs(vol=r.where if hasattr(r, 'where') else None,
                                            center=r.center, size=r.size)
                   for dft in self.dft_objects
                   for r in dft.regions]

        return volumes

    def _boundaries_to_vols_1d(self, boundaries):
        v1 = []

        for bl in boundaries:
            cen = mp.Vector3(z=(self.cell_size.z / 2) - (0.5 * bl.thickness))
            sz = mp.Vector3(z=bl.thickness)
            if bl.side == mp.High or bl.side == mp.ALL:
                v1.append(self._volume_from_kwargs(center=cen, size=sz))
            if bl.side == mp.Low or bl.side == mp.ALL:
                v1.append(self._volume_from_kwargs(center=-1 * cen, size=sz))

        return v1

    def _boundaries_to_vols_2d_3d(self, boundaries, cyl=False):
        side_thickness = OrderedDict()
        side_thickness['top'] = 0
        side_thickness['bottom'] = 0
        side_thickness['left'] = 0
        side_thickness['right'] = 0
        side_thickness['near'] = 0
        side_thickness['far'] = 0

        for bl in boundaries:
            d = bl.direction
            s = bl.side
            if d == mp.X or d == mp.ALL:
                if s == mp.High or s == mp.ALL:
                    side_thickness['right'] = bl.thickness
                if s == mp.Low or s == mp.ALL:
                    side_thickness['left'] = bl.thickness
            if d == mp.Y or d == mp.ALL:
                if s == mp.High or s == mp.ALL:
                    side_thickness['top'] = bl.thickness
                if s == mp.Low or s == mp.ALL:
                    side_thickness['bottom'] = bl.thickness
            if self.dimensions == 3:
                if d == mp.Z or d == mp.ALL:
                    if s == mp.High or s == mp.ALL:
                        side_thickness['far'] = bl.thickness
                    if s == mp.Low or s == mp.ALL:
                        side_thickness['near'] = bl.thickness

        xmax = self.cell_size.x / 2
        ymax = self.cell_size.z / 2 if cyl else self.cell_size.y / 2
        zmax = self.cell_size.z / 2
        ytot = self.cell_size.z if cyl else self.cell_size.y

        def get_overlap_0(side, d):
            if side == 'top' or side == 'bottom':
                ydir = 1 if side == 'top' else -1
                xsz = self.cell_size.x - (side_thickness['left'] + side_thickness['right'])
                ysz = d
                zsz = self.cell_size.z - (side_thickness['near'] + side_thickness['far'])
                xcen = xmax - side_thickness['right'] - (xsz / 2)
                ycen = ydir*ymax + (-ydir*0.5*d)
                zcen = zmax - side_thickness['far'] - (zsz / 2)
            elif side == 'left' or side == 'right':
                xdir = 1 if side == 'right' else -1
                xsz = d
                ysz = ytot - (side_thickness['top'] + side_thickness['bottom'])
                zsz = self.cell_size.z - (side_thickness['near'] + side_thickness['far'])
                xcen = xdir*xmax + (-xdir*0.5*d)
                ycen = ymax - side_thickness['top'] - (ysz / 2)
                zcen = zmax - side_thickness['far'] - (zsz / 2)
            elif side == 'near' or side == 'far':
                zdir = 1 if side == 'far' else -1
                xsz = self.cell_size.x - (side_thickness['left'] + side_thickness['right'])
                ysz = ytot - (side_thickness['top'] + side_thickness['bottom'])
                zsz = d
                xcen = xmax - side_thickness['right'] - (xsz / 2)
                ycen = ymax - side_thickness['top'] - (ysz / 2)
                zcen = zdir*zmax + (-zdir*0.5*d)

            if cyl:
                cen = mp.Vector3(xcen, 0, ycen)
                sz = mp.Vector3(xsz, 0, ysz)
            else:
                cen = mp.Vector3(xcen, ycen, zcen)
                sz = mp.Vector3(xsz, ysz, zsz)

            return self._volume_from_kwargs(center=cen, size=sz)

        def get_overlap_1(side1, side2, d):
            if side_thickness[side2] == 0:
                return []

            if side1 == 'top' or side1 == 'bottom':
                ydir = 1 if side1 == 'top' else -1
                ysz = d
                ycen = ydir*ymax + (-ydir*0.5*d)
                if side2 == 'left' or side2 == 'right':
                    xdir = 1 if side2 == 'right' else -1
                    xsz = side_thickness[side2]
                    zsz = self.cell_size.z - (side_thickness['near'] + side_thickness['far'])
                    xcen = xdir*xmax + (-xdir*0.5*side_thickness[side2])
                    zcen = zmax - side_thickness['far'] - (zsz / 2)
                elif side2 == 'near' or side2 == 'far':
                    zdir = 1 if side2 == 'far' else -1
                    xsz = self.cell_size.x - (side_thickness['left'] + side_thickness['right'])
                    zsz = side_thickness[side2]
                    xcen = xmax - side_thickness['right'] - (xsz / 2)
                    zcen = zdir*zmax + (-zdir*0.5*side_thickness[side2])
            elif side1 == 'near' or side1 == 'far':
                xdir = 1 if side2 == 'right' else -1
                zdir = 1 if side1 == 'far' else -1
                xsz = side_thickness[side2]
                ysz = self.cell_size.y - (side_thickness['top'] + side_thickness['bottom'])
                zsz = d
                xcen = xdir*xmax + (-xdir*0.5*side_thickness[side2])
                ycen = ymax - side_thickness['top'] - (ysz / 2)
                zcen = zdir*zmax + (-zdir*0.5*d)

            if cyl:
                cen = mp.Vector3(xcen, 0, ycen)
                sz = mp.Vector3(xsz, 0, ysz)
            else:
                cen = mp.Vector3(xcen, ycen, zcen)
                sz = mp.Vector3(xsz, ysz, zsz)
            return self._volume_from_kwargs(center=cen, size=sz)

        def get_overlap_2(side1, side2, side3, d):
            if side_thickness[side2] == 0 or side_thickness[side3] == 0:
                return []
            xdir = 1 if side2 == 'right' else -1
            ydir = 1 if side1 == 'top' else -1
            zdir = 1 if side3 == 'far' else -1
            xsz = side_thickness[side2]
            ysz = d
            zsz = side_thickness[side3]
            xcen = xdir*xmax + (-xdir*0.5*xsz)
            ycen = ydir*ymax + (-ydir*0.5*d)
            zcen = zdir*zmax + (-zdir*0.5*zsz)

            cen = mp.Vector3(xcen, ycen, zcen)
            sz = mp.Vector3(xsz, ysz, zsz)
            return self._volume_from_kwargs(center=cen, size=sz)

        v1 = []
        v2 = []
        v3 = []

        for side, thickness in side_thickness.items():
            if thickness == 0:
                continue

            v1.append(get_overlap_0(side, thickness))
            if side == 'top' or side == 'bottom':
                v2.append(get_overlap_1(side, 'left', thickness))
                v2.append(get_overlap_1(side, 'right', thickness))
                if self.dimensions == 3:
                    v2.append(get_overlap_1(side, 'near', thickness))
                    v2.append(get_overlap_1(side, 'far', thickness))
                    v3.append(get_overlap_2(side, 'left', 'near', thickness))
                    v3.append(get_overlap_2(side, 'right', 'near', thickness))
                    v3.append(get_overlap_2(side, 'left', 'far', thickness))
                    v3.append(get_overlap_2(side, 'right', 'far', thickness))
            if side == 'near' or side == 'far':
                v2.append(get_overlap_1(side, 'left', thickness))
                v2.append(get_overlap_1(side, 'right', thickness))

        return [v for v in v1 if v], [v for v in v2 if v], [v for v in v3 if v]

    def _boundary_layers_to_vol_list(self, boundaries):
        """Returns three lists of meep::volume objects. The first represents the boundary
           regions with no overlaps. The second is regions where two boundaries overlap, and
           the third is regions where three boundaries overlap
        """

        vols1 = []
        vols2 = []
        vols3 = []

        if self.dimensions == 1:
            vols1 = self._boundaries_to_vols_1d(boundaries)
        else:
            vols1, vols2, vols3 = self._boundaries_to_vols_2d_3d(boundaries, self.is_cylindrical)

        return vols1, vols2, vols3

    def _make_fragment_lists(self, gv):

        def convert_volumes(dft_obj):
            volumes = []
            for r in dft_obj.regions:
                volumes.append(self._volume_from_kwargs(vol=r.where if hasattr(r, 'where') else None,
                                                        center=r.center, size=r.size))
            return volumes

        dft_data_list = [mp.dft_data(o.nfreqs, o.num_components, convert_volumes(o))
                         for o in self.dft_objects]

        pmls = []
        absorbers = []
        for bl in self.boundary_layers:
            if type(bl) is PML:
                pmls.append(bl)
            elif type(bl) is Absorber:
                absorbers.append(bl)

        pml_vols1, pml_vols2, pml_vols3 = self._boundary_layers_to_vol_list(pmls)
        absorber_vols1, absorber_vols2, absorber_vols3 = self._boundary_layers_to_vol_list(absorbers)
        absorber_vols = absorber_vols1 + absorber_vols2 + absorber_vols3

        return (dft_data_list, pml_vols1, pml_vols2, pml_vols3, absorber_vols)

    def _compute_fragment_stats(self, gv):

        dft_data_list, pml_vols1, pml_vols2, pml_vols3, absorber_vols = self._make_fragment_lists(gv)

        stats = mp.compute_fragment_stats(
            self.geometry,
            gv,
            self.cell_size,
            self.geometry_center,
            self.default_material,
            dft_data_list,
            pml_vols1,
            pml_vols2,
            pml_vols3,
            absorber_vols,
            self.subpixel_tol,
            self.subpixel_maxeval,
            self.ensure_periodicity,
        )

        mirror_symmetries = [sym for sym in self.symmetries if isinstance(sym, Mirror)]
        for sym in mirror_symmetries:
            stats.num_anisotropic_eps_pixels //= 2
            stats.num_anisotropic_mu_pixels //= 2
            stats.num_nonlinear_pixels //= 2
            stats.num_susceptibility_pixels //= 2
            stats.num_nonzero_conductivity_pixels //= 2
            stats.num_1d_pml_pixels //= 2
            stats.num_2d_pml_pixels //= 2
            stats.num_3d_pml_pixels //= 2
            stats.num_pixels_in_box //= 2

        return stats

    def _init_structure(self, k=False):
        print('-' * 11)
        print('Initializing structure...')

        gv = self._create_grid_volume(k)
        sym = self._create_symmetries(gv)
        br = _create_boundary_region_from_boundary_layers(self.boundary_layers, gv)
        absorbers = [bl for bl in self.boundary_layers if type(bl) is Absorber]

        if self.material_function:
            self.material_function.eps = False
            self.default_material = self.material_function
        elif self.epsilon_func:
            self.epsilon_func.eps = True
            self.default_material = self.epsilon_func
        elif self.epsilon_input_file:
            self.default_material = self.epsilon_input_file

        if self.collect_stats and isinstance(self.default_material, mp.Medium):
            self.fragment_stats = self._compute_fragment_stats(gv)

        dft_data_list, pml_vols1, pml_vols2, pml_vols3, absorber_vols = self._make_fragment_lists(gv)

        self.structure = mp.create_structure_and_set_materials(
            self.cell_size,
            dft_data_list,
            pml_vols1,
            pml_vols2,
            pml_vols3,
            absorber_vols,
            gv,
            br,
            sym,
            self.num_chunks,
            self.Courant,
            self.eps_averaging,
            self.subpixel_tol,
            self.subpixel_maxeval,
            self.geometry,
            self.geometry_center,
            self.ensure_periodicity and not not self.k_point,
            self.verbose,
            self.default_material,
            absorbers,
            self.extra_materials,
            self.split_chunks_evenly,
            False if self.chunk_layout else True
       )

        if self.chunk_layout:
            self.load_chunk_layout(br, self.chunk_layout)
            self.set_materials()

        if self.load_structure_file:
            self.load_structure(self.load_structure_file)

    def set_materials(self, geometry=None, default_material=None):
        if self.fields:
            self.fields.remove_susceptibilities()

        absorbers = [bl for bl in self.boundary_layers if type(bl) is Absorber]

        mp.set_materials_from_geometry(
            self.structure,
            geometry if geometry is not None else self.geometry,
            self.geometry_center,
            self.eps_averaging,
            self.subpixel_tol,
            self.subpixel_maxeval,
            self.ensure_periodicity,
            False,
            default_material if default_material else self.default_material,
            absorbers,
            self.extra_materials
        )

    def dump_structure(self, fname):
        if self.structure is None:
            raise ValueError("Fields must be initialized before calling dump_structure")
        self.structure.dump(fname)

    def load_structure(self, fname):
        if self.structure is None:
            raise ValueError("Fields must be initialized before calling load_structure")
        self.structure.load(fname)

    def dump_chunk_layout(self, fname):
        if self.structure is None:
            raise ValueError("Fields must be initialized before calling load_structure")
        self.structure.dump_chunk_layout(fname)

    def load_chunk_layout(self, br, source):
        if self.structure is None:
            raise ValueError("Fields must be initialized before calling load_structure")

        if isinstance(source, Simulation):
            vols = source.structure.get_chunk_volumes()
            self.structure.load_chunk_layout(vols, br)
        else:
            self.structure.load_chunk_layout(source, br)

    def init_sim(self):
        if self._is_initialized:
            return

        materials = [g.material for g in self.geometry if isinstance(g.material, mp.Medium)]
        if isinstance(self.default_material, mp.Medium):
            materials.append(self.default_material)
        for med in materials:
            if ((med.epsilon_diag.x < 1 and med.epsilon_diag.x > -mp.inf) or
                (med.epsilon_diag.y < 1 and med.epsilon_diag.y > -mp.inf) or
                (med.epsilon_diag.z < 1 and med.epsilon_diag.z > -mp.inf)):

                eps_warning = ("Epsilon < 1 may require adjusting the Courant parameter. " +
                               "See the 'Numerical Stability' entry under the 'Materials' " +
                               "section of the documentation")
                warnings.warn(eps_warning, RuntimeWarning)

        if self.structure is None:
            self._init_structure(self.k_point)

        self.fields = mp.fields(
            self.structure,
            self.m if self.is_cylindrical else 0,
            self.k_point.z if self.special_kz and self.k_point else 0,
            not self.accurate_fields_near_cylorigin
        )

        if self.force_all_components and self.dimensions != 1:
            self.fields.require_component(mp.Ez)
            self.fields.require_component(mp.Hz)

        if self.verbose:
            self.fields.verbose()

        def use_real(self):
            cond1 = self.is_cylindrical and self.m != 0
            cond2 = any([s.phase.imag for s in self.symmetries])
            cond3 = not self.k_point
            cond4 = self.special_kz and self.k_point.x == 0 and self.k_point.y == 0
            cond5 = not (cond3 or cond4 or self.k_point == Vector3())
            return not (self.force_complex_fields or cond1 or cond2 or cond5)

        if use_real(self):
            self.fields.use_real_fields()
        else:
            print("Meep: using complex fields.")

        if self.k_point:
            v = Vector3(self.k_point.x, self.k_point.y) if self.special_kz else self.k_point
            self.fields.use_bloch(py_v3_to_vec(self.dimensions, v, self.is_cylindrical))

        for s in self.sources:
            self.add_source(s)

        for hook in self.init_sim_hooks:
            hook()

        self._is_initialized = True

    def init_fields(self):
        warnings.warn('init_fields is deprecated. Please use init_sim instead', DeprecationWarning)
        self.init_sim()

    def initialize_field(self, cmpnt, amp_func):
        if self.fields is None:
            self.init_sim()
        self.fields.initialize_field(cmpnt, amp_func)

    def require_dimensions(self):
        if self.structure is None:
            mp.set_dimensions(self._infer_dimensions(self.k_point))

    def meep_time(self):
        if self.fields is None:
            self.init_sim()
        return self.fields.time()

    def round_time(self):
        if self.fields is None:
            self.init_sim()

        return self.fields.round_time()

    def phase_in_material(self, structure, time):
        if self.fields is None:
            self.init_sim()

        return self.fields.phase_in_material(structure, time)

    def set_boundary(self, side, direction, condition):
        if self.fields is None:
            self.init_sim()

        self.fields.set_boundary(side, direction, condition)

    def get_field_point(self, c, pt):
        v3 = py_v3_to_vec(self.dimensions, pt, self.is_cylindrical)
        return self.fields.get_field_from_comp(c, v3)

    def get_epsilon_point(self, pt):
        v3 = py_v3_to_vec(self.dimensions, pt, self.is_cylindrical)
        return self.fields.get_eps(v3)

    def get_filename_prefix(self):
        if isinstance(self.filename_prefix, str):
            return self.filename_prefix
        elif self.filename_prefix is None:
            _, filename = os.path.split(sys.argv[0])

            if filename == 'ipykernel_launcher.py' or filename == '__main__.py':
                return ''
            else:
                return re.sub(r'\.py$', '', filename)
        else:
            raise TypeError("Expected a string for filename_prefix, or None for the default.")

    def use_output_directory(self, dname=''):
        if not dname:
            dname = self.get_filename_prefix() + '-out'

        closure = {'trashed': False}

        def hook():
            print("Meep: using output directory '{}'".format(dname))
            self.fields.set_output_directory(dname)
            if not closure['trashed']:
                mp.trash_output_directory(dname)
            closure['trashed'] = True

        self.init_sim_hooks.append(hook)

        if self.fields is not None:
            hook()
        self.filename_prefix = None

        return dname

    def _run_until(self, cond, step_funcs):
        self.interactive = False
        if self.fields is None:
            self.init_sim()

        if isinstance(cond, numbers.Number):
            stop_time = cond
            t0 = self.round_time()

            def stop_cond(sim):
                return sim.round_time() >= t0 + stop_time

            cond = stop_cond

            step_funcs = list(step_funcs)
            step_funcs.append(display_progress(t0, t0 + stop_time, self.progress_interval))

        while not cond(self):
            for func in step_funcs:
                _eval_step_func(self, func, 'step')
            self.fields.step()

        # Translating the recursive scheme version of run-until into an iterative version
        # (because python isn't tail-call-optimized) means we need one extra iteration to
        # be the same as scheme.
        for func in step_funcs:
            _eval_step_func(self, func, 'step')

        for func in step_funcs:
            _eval_step_func(self, func, 'finish')

        print("run {} finished at t = {} ({} timesteps)".format(self.run_index, self.meep_time(), self.fields.t))
        self.run_index += 1

    def _run_sources_until(self, cond, step_funcs):
        if self.fields is None:
            self.init_sim()

        ts = self.fields.last_source_time()

        if isinstance(cond, numbers.Number):
            new_cond = (ts - self.round_time()) + cond
        else:
            def f(sim):
                return cond(sim) and sim.round_time() >= ts
            new_cond = f

        self._run_until(new_cond, step_funcs)

    def _run_sources(self, step_funcs):
        self._run_sources_until(self, 0, step_funcs)

    def run_k_point(self, t, k):
        components = [s.component for s in self.sources]
        pts = [s.center for s in self.sources]

        src_freqs_min = min([s.src.frequency - 1 / s.src.width / 2 if isinstance(s.src, mp.GaussianSource) else mp.inf
                             for s in self.sources])
        fmin = max(0, src_freqs_min)

        fmax = max([s.src.frequency + 1 / s.src.width / 2 if isinstance(s.src, mp.GaussianSource) else 0
                    for s in self.sources])

        if not components or fmin > fmax:
            raise ValueError("Running with k_points requires a 'GaussianSource' source")

        self.change_k_point(k)
        self.restart_fields()

        h = Harminv(components[0], pts[0], 0.5 * (fmin + fmax), fmax - fmin)
        self.run(after_sources(h), until_after_sources=t)

        return h

    def run_k_points(self, t, k_points):
        k_index = 0
        all_freqs = []

        for k in k_points:
            k_index += 1

            if k_index == 1:
                self.init_sim()
                output_epsilon(self)

            harminv = self.run_k_point(t, k)
            freqs = [complex(m.freq, m.decay) for m in harminv.modes]

            print("freqs:, {}, {}, {}, {}, ".format(k_index, k.x, k.y, k.z), end='')
            print(', '.join([str(f.real) for f in freqs]))
            print("freqs-im:, {}, {}, {}, {}, ".format(k_index, k.x, k.y, k.z), end='')
            print(', '.join([str(f.imag) for f in freqs]))

            all_freqs.append(freqs)

        return all_freqs

    def set_epsilon(self, eps):
        if self.fields is None:
            self.init_sim()

        self.structure.set_epsilon(eps, self.eps_averaging, self.subpixel_tol, self.subpixel_maxeval)

    def add_source(self, src):
        if self.fields is None:
            self.init_sim()

        where = Volume(src.center, src.size, dims=self.dimensions,
                       is_cylindrical=self.is_cylindrical).swigobj

        if isinstance(src, EigenModeSource):
            if src.direction < 0:
                direction = self.fields.normal_direction(where)
            else:
                direction = src.direction

            eig_vol = Volume(src.eig_lattice_center, src.eig_lattice_size, self.dimensions,
                             is_cylindrical=self.is_cylindrical).swigobj

            add_eig_src_args = [
                src.component,
                src.src.swigobj,
                direction,
                where,
                eig_vol,
                src.eig_band,
                py_v3_to_vec(self.dimensions, src.eig_kpoint, is_cylindrical=self.is_cylindrical),
                src.eig_match_freq,
                src.eig_parity,
                src.eig_resolution,
                src.eig_tolerance,
                src.amplitude
            ]
            add_eig_src = functools.partial(self.fields.add_eigenmode_source, *add_eig_src_args)

            if src.amp_func is None:
                add_eig_src()
            else:
                add_eig_src(src.amp_func)
        else:
            add_vol_src_args = [src.component, src.src.swigobj, where]
            add_vol_src = functools.partial(self.fields.add_volume_source, *add_vol_src_args)

            if src.amp_func_file:
                fname_dset = src.amp_func_file.rsplit(':', 1)
                if len(fname_dset) != 2:
                    err_msg = "Expected a string of the form 'h5filename:dataset'. Got '{}'"
                    raise ValueError(err_msg.format(src.amp_func_file))

                fname, dset = fname_dset
                if not fname.endswith('.h5'):
                    fname += '.h5'

                add_vol_src(fname, dset, src.amplitude * 1.0)
            elif src.amp_func:
                add_vol_src(src.amp_func, src.amplitude * 1.0)
            elif src.amp_data is not None:
                add_vol_src(src.amp_data, src.amplitude * 1.0)
            else:
                add_vol_src(src.amplitude * 1.0)

    def _evaluate_dft_objects(self):
        for dft in self.dft_objects:
            if dft.swigobj is None:
                dft.swigobj = dft.func(*dft.args)

    def add_dft_fields(self, components, freq_min, freq_max, nfreq, where=None, center=None, size=None):
        dftf = DftFields(self._add_dft_fields, [components, where, center, size, freq_min, freq_max, nfreq])
        self.dft_objects.append(dftf)
        return dftf

    def _add_dft_fields(self, components, where, center, size, freq_min, freq_max, nfreq):
        if self.fields is None:
            self.init_sim()
        try:
            where = self._volume_from_kwargs(where, center, size)
        except ValueError:
            where = self.fields.total_volume()

        return self.fields.add_dft_fields(components, where, freq_min, freq_max, nfreq)

    def output_dft(self, dft_fields, fname):
        if self.fields is None:
            self.init_sim()

        if hasattr(dft_fields, 'swigobj'):
            dft_fields_swigobj = dft_fields.swigobj
        else:
            dft_fields_swigobj = dft_fields

        self.fields.output_dft(dft_fields_swigobj, fname)

    def get_dft_data(self, dft_chunk):
        n = mp._get_dft_data_size(dft_chunk)
        arr = np.zeros(n, np.complex128)
        mp._get_dft_data(dft_chunk, arr)
        return arr

    def add_near2far(self, fcen, df, nfreq, *near2fars):
        n2f = DftNear2Far(self._add_near2far, [fcen, df, nfreq, near2fars])
        self.dft_objects.append(n2f)
        return n2f

    def _add_near2far(self, fcen, df, nfreq, near2fars):
        if self.fields is None:
            self.init_sim()
        return self._add_fluxish_stuff(self.fields.add_dft_near2far, fcen, df, nfreq, near2fars)

    def add_energy(self, fcen, df, nfreq, *energys):
        en = DftEnergy(self._add_energy, [fcen, df, nfreq, energys])
        self.dft_objects.append(en)
        return en

    def _add_energy(self, fcen, df, nfreq, energys):
        if self.fields is None:
            self.init_sim()
        return self._add_fluxish_stuff(self.fields.add_dft_energy, fcen, df, nfreq, energys)

    def _display_energy(self, name, func, energys):
        if energys:
            freqs = get_energy_freqs(energys[0])
            display_csv(self, "{}-energy".format(name), zip(freqs, *[func(f) for f in energys]))

    def display_electric_energy(self, *energys):
        self._display_energy('electric', get_electric_energy, energys)

    def display_magnetic_energy(self, *energys):
        self._display_energy('magnetic', get_magnetic_energy, energys)

    def display_total_energy(self, *energys):
        self._display_energy('total', get_total_energy, energys)

    def load_energy(self, fname, energy):
        if self.fields is None:
            self.init_sim()
        energy.load_hdf5(self.fields, fname, '', self.get_filename_prefix())

    def save_energy(self, fname, energy):
        if self.fields is None:
            self.init_sim()
        energy.save_hdf5(self.fields, fname, '', self.get_filename_prefix())

    def load_minus_energy(self, fname, energy):
        self.load_energy(fname, energy)
        energy.scale_dfts(-1.0)

    def get_farfield(self, f, v):
        return mp._get_farfield(f.swigobj, py_v3_to_vec(self.dimensions, v, is_cylindrical=self.is_cylindrical))

    def get_farfields(self, near2far, resolution, where=None, center=None, size=None):
        vol = self._volume_from_kwargs(where, center, size)
        result = mp._get_farfields_array(near2far.swigobj, vol, resolution)
        res_ex = complexarray(result[0], result[1])
        res_ey = complexarray(result[2], result[3])
        res_ez = complexarray(result[4], result[5])
        res_hx = complexarray(result[6], result[7])
        res_hy = complexarray(result[8], result[9])
        res_hz = complexarray(result[10], result[11])
        return {
            'Ex': res_ex,
            'Ey': res_ey,
            'Ez': res_ez,
            'Hx': res_hx,
            'Hy': res_hy,
            'Hz': res_hz,
        }

    def output_farfields(self, near2far, fname, resolution, where=None, center=None, size=None):
        vol = self._volume_from_kwargs(where, center, size)
        near2far.save_farfields(fname, self.get_filename_prefix(), vol, resolution)

    def load_near2far(self, fname, n2f):
        if self.fields is None:
            self.init_sim()
        n2f.load_hdf5(self.fields, fname, '', self.get_filename_prefix())

    def save_near2far(self, fname, n2f):
        if self.fields is None:
            self.init_sim()
        n2f.save_hdf5(self.fields, fname, '', self.get_filename_prefix())

    def load_minus_near2far(self, fname, n2f):
        self.load_near2far(fname, n2f)
        n2f.scale_dfts(-1.0)

    def get_near2far_data(self, n2f):
        return NearToFarData(F=self.get_dft_data(n2f.F))

    def load_near2far_data(self, n2f, n2fdata):
        mp._load_dft_data(n2f.F, n2fdata.F)

    def load_minus_near2far_data(self, n2f, n2fdata):
        self.load_near2far_data(n2f, n2fdata)
        n2f.scale_dfts(complex(-1.0))

    def add_force(self, fcen, df, nfreq, *forces):
        force = DftForce(self._add_force, [fcen, df, nfreq, forces])
        self.dft_objects.append(force)
        return force

    def _add_force(self, fcen, df, nfreq, forces):
        if self.fields is None:
            self.init_sim()
        return self._add_fluxish_stuff(self.fields.add_dft_force, fcen, df, nfreq, forces)

    def display_forces(self, *forces):
        force_freqs = get_force_freqs(forces[0])
        display_csv(self, 'force', zip(force_freqs, *[get_forces(f) for f in forces]))

    def load_force(self, fname, force):
        if self.fields is None:
            self.init_sim()
        force.load_hdf5(self.fields, fname, '', self.get_filename_prefix())

    def save_force(self, fname, force):
        if self.fields is None:
            self.init_sim()
        force.save_hdf5(self.fields, fname, '', self.get_filename_prefix())

    def load_minus_force(self, fname, force):
        self.load_force(fname, force)
        force.scale_dfts(-1.0)

    def get_force_data(self, force):
        return ForceData(offdiag1=self.get_dft_data(force.offdiag1),
                         offdiag2=self.get_dft_data(force.offdiag2),
                         diag=self.get_dft_data(force.diag))

    def load_force_data(self, force, fdata):
        mp._load_dft_data(force.offdiag1, fdata.offdiag1)
        mp._load_dft_data(force.offdiag2, fdata.offdiag2)
        mp._load_dft_data(force.diag, fdata.diag)

    def load_minus_force_data(self, force, fdata):
        self.load_force_data(force, fdata)
        force.scale_dfts(complex(-1.0))

    def add_flux(self, fcen, df, nfreq, *fluxes):
        flux = DftFlux(self._add_flux, [fcen, df, nfreq, fluxes])
        self.dft_objects.append(flux)
        return flux

    def _add_flux(self, fcen, df, nfreq, fluxes):
        if self.fields is None:
            self.init_sim()
        return self._add_fluxish_stuff(self.fields.add_dft_flux, fcen, df, nfreq, fluxes)

    def add_mode_monitor(self, fcen, df, nfreq, *fluxes):
        flux = DftFlux(self._add_mode_monitor, [fcen, df, nfreq, fluxes])
        self.dft_objects.append(flux)
        return flux

    def _add_mode_monitor(self, fcen, df, nfreq, fluxes):
        if self.fields is None:
            self.init_sim()

        if len(fluxes) != 1:
            raise ValueError("add_mode_monitor expected just one ModeRegion. Got {}".format(len(fluxes)))

        region = fluxes[0]
        v = mp.Volume(region.center, region.size, dims=self.dimensions, is_cylindrical=self.is_cylindrical)
        d0 = region.direction
        d = self.fields.normal_direction(v.swigobj) if d0 < 0 else d0

        return self.fields.add_mode_monitor(d, v.swigobj, fcen - df / 2, fcen + df / 2, nfreq)

    def add_eigenmode(self, fcen, df, nfreq, *fluxes):
        warnings.warn('add_eigenmode is deprecated. Please use add_mode_monitor instead.', DeprecationWarning)
        return self.add_mode_monitor(fcen, df, nfreq, *fluxes)

    def display_fluxes(self, *fluxes):
        display_csv(self, 'flux', zip(get_flux_freqs(fluxes[0]), *[get_fluxes(f) for f in fluxes]))

    def load_flux(self, fname, flux):
        if self.fields is None:
            self.init_sim()

        flux.load_hdf5(self.fields, fname, '', self.get_filename_prefix())

    load_mode = load_flux

    def save_flux(self, fname, flux):
        if self.fields is None:
            self.init_sim()

        flux.save_hdf5(self.fields, fname, '', self.get_filename_prefix())

    save_mode = save_flux

    def load_minus_flux(self, fname, flux):
        self.load_flux(fname, flux)
        flux.scale_dfts(complex(-1.0))

    load_minus_mode = load_minus_flux

    def get_flux_data(self, flux):
        return FluxData(E=self.get_dft_data(flux.E), H=self.get_dft_data(flux.H))

    get_mode_data = get_flux_data

    def load_flux_data(self, flux, fdata):
        mp._load_dft_data(flux.E, fdata.E)
        mp._load_dft_data(flux.H, fdata.H)

    load_mode_data = load_flux_data

    def load_minus_flux_data(self, flux, fdata):
        self.load_flux_data(flux, fdata)
        flux.scale_dfts(complex(-1.0))

    load_minus_mode_data = load_minus_flux_data

    def flux_in_box(self, d, box=None, center=None, size=None):
        if self.fields is None:
            raise RuntimeError('Fields must be initialized before using flux_in_box')

        box = self._volume_from_kwargs(box, center, size)

        return self.fields.flux_in_box(d, box)

    def electric_energy_in_box(self, box=None, center=None, size=None):
        if self.fields is None:
            raise RuntimeError('Fields must be initialized before using electric_energy_in_box')

        box = self._volume_from_kwargs(box, center, size)

        return self.fields.electric_energy_in_box(box)

    def magnetic_energy_in_box(self, box=None, center=None, size=None):
        if self.fields is None:
            raise RuntimeError('Fields must be initialized before using magnetic_energy_in_box')

        box = self._volume_from_kwargs(box, center, size)

        return self.fields.magnetic_energy_in_box(box)

    def field_energy_in_box(self, box=None, center=None, size=None):
        if self.fields is None:
            raise RuntimeError('Fields must be initialized before using field_energy_in_box')

        box = self._volume_from_kwargs(box, center, size)

        return self.fields.field_energy_in_box(box)

    def modal_volume_in_box(self, box=None, center=None, size=None):
        if self.fields is None:
            raise RuntimeError('Fields must be initialized before using modal_volume_in_box')

        try:
            box = self._volume_from_kwargs(box, center, size)
        except ValueError:
            box = self.fields.total_volume()

        return self.fields.modal_volume_in_box(box)

    def solve_cw(self, tol=1e-8, maxiters=10000, L=2):
        if self.fields is None:
            raise RuntimeError('Fields must be initialized before using solve_cw')
        self._evaluate_dft_objects()
        return self.fields.solve_cw(tol, maxiters, L)

    def _add_fluxish_stuff(self, add_dft_stuff, fcen, df, nfreq, stufflist):
        vol_list = None

        for s in stufflist:
            v = Volume(center=s.center, size=s.size, dims=self.dimensions,
                       is_cylindrical=self.is_cylindrical)
            d0 = s.direction
            d = self.fields.normal_direction(v.swigobj) if d0 < 0 else d0
            c = mp.direction_component(mp.Sx, d)
            v2 = Volume(center=s.center, size=s.size, dims=self.dimensions,
                        is_cylindrical=self.is_cylindrical).swigobj
            vol_list = mp.make_volume_list(v2, c, s.weight, vol_list)

        stuff = add_dft_stuff(vol_list, fcen - df / 2, fcen + df / 2, nfreq)
        vol_list.__swig_destroy__(vol_list)

        return stuff

    def output_component(self, c, h5file=None):
        if self.fields is None:
            raise RuntimeError("Fields must be initialized before calling output_component")

        vol = self.fields.total_volume() if self.output_volume is None else self.output_volume
        h5 = self.output_append_h5 if h5file is None else h5file
        append = h5file is None and self.output_append_h5 is not None

        self.fields.output_hdf5(c, vol, h5, append, self.output_single_precision, self.get_filename_prefix())

        if h5file is None:
            nm = self.fields.h5file_name(mp.component_name(c), self.get_filename_prefix(), True)
            if c == mp.Dielectric:
                self.last_eps_filename = nm
            self.output_h5_hook(nm)

    def output_components(self, fname, *components):
        if self.fields is None:
            raise RuntimeError("Fields must be initialized before calling output_component")

        if self.output_append_h5 is None:
            f = self.fields.open_h5file(fname, mp.h5file.WRITE, self.get_filename_prefix(), True)
        else:
            f = None

        for c in components:
            self.output_component(c, h5file=f)
            if self.output_append_h5 is None:
                f.prevent_deadlock()

        if self.output_append_h5 is None:
            self.output_h5_hook(self.fields.h5file_name(fname, self.get_filename_prefix(), True))

    def h5topng(self, rm_h5, option, *step_funcs):
        opts = "h5topng {}".format(option)
        cmd = re.sub(r'\$EPS', self.last_eps_filename, opts)
        return convert_h5(rm_h5, cmd, *step_funcs)

    def get_array(self, component=None, vol=None, center=None, size=None, cmplx=None, arr=None):
        if component is None:
            raise ValueError("component is required")
        if isinstance(component, mp.Volume) or isinstance(component, mp.volume):
            raise ValueError("The first argument must be the component")

        dim_sizes = np.zeros(3, dtype=np.uintp)

        if vol is None and center is None and size is None:
            v = self.fields.total_volume()
        else:
            v = self._volume_from_kwargs(vol, center, size)

        _, dirs = mp._get_array_slice_dimensions(self.fields, v, dim_sizes, False)

        dims = [s for s in dim_sizes if s != 0]

        if cmplx is None:
            cmplx = component < mp.Dielectric and not self.fields.is_real

        if arr is not None:
            if cmplx and not np.iscomplexobj(arr):
                raise ValueError("Requested a complex slice, but provided array of type {}.".format(arr.dtype))

            for a, b in zip(arr.shape, dims):
                if a != b:
                    fmt = "Expected dimensions {}, but got {}"
                    raise ValueError(fmt.format(dims, arr.shape))

            arr = np.require(arr, requirements=['C', 'W'])

        else:
            arr = np.zeros(dims, dtype=np.complex128 if cmplx else np.float64)

        if np.iscomplexobj(arr):
            self.fields.get_complex_array_slice(v, component, arr)
        else:
            self.fields.get_array_slice(v, component, arr)

        return arr

    def get_dft_array(self, dft_obj, component, num_freq):
        if hasattr(dft_obj, 'swigobj'):
            dft_swigobj = dft_obj.swigobj
        else:
            dft_swigobj = dft_obj

        if type(dft_swigobj) is mp.dft_fields:
            return mp.get_dft_fields_array(self.fields, dft_swigobj, component, num_freq)
        elif type(dft_swigobj) is mp.dft_flux:
            return mp.get_dft_flux_array(self.fields, dft_swigobj, component, num_freq)
        elif type(dft_swigobj) is mp.dft_force:
            return mp.get_dft_force_array(self.fields, dft_swigobj, component, num_freq)
        elif type(dft_swigobj) is mp.dft_near2far:
            return mp.get_dft_near2far_array(self.fields, dft_swigobj, component, num_freq)
        else:
            raise ValueError("Invalid type of dft object: {}".format(dft_swigobj))

    def get_source(self, component, vol=None, center=None, size=None):
        if vol is None and center is None and size is None:
            v = self.fields.total_volume()
        else:
            v = self._volume_from_kwargs(vol, center, size)
        dim_sizes = np.zeros(3, dtype=np.uintp)
        mp._get_array_slice_dimensions(self.fields, v, dim_sizes, False)
        dims = [s for s in dim_sizes if s != 0]
        arr = np.zeros(dims, dtype=np.complex128)
        self.fields.get_source_slice(v, component ,arr)
        return arr

    def get_source_slice(self, component, vol=None, center=None, size=None):
        warnings.warn('get_source_slice is deprecated. Please use get_source instead', DeprecationWarning)
        return self.get_source(component, vol=vol, center=center, size=size)

    def get_array_metadata(self, vol=None, center=None, size=None, dft=None):
        if dft:
            vol = dft_cell.where
        if vol is None and center is None and size is None:
            v = self.fields.total_volume()
        else:
            v = self._volume_from_kwargs(vol, center, size)
        dims = np.zeros(3, dtype=np.uintp)
        rank, dirs = mp._get_array_slice_dimensions(self.fields, v, dims, bool(dft))

        nxyz = np.ones(3, dtype=np.intp)
        for r in range(0,rank):
            nxyz[dirs[r]]=dims[r]
        nw=nxyz[0]*nxyz[1]*nxyz[2]
        xtics=np.zeros(nxyz[0],dtype=np.float64)
        ytics=np.zeros(nxyz[1],dtype=np.float64)
        ztics=np.zeros(nxyz[2],dtype=np.float64)
        weights=np.zeros(nw,dtype=np.float64)
        self.fields.get_array_metadata(v, xtics, ytics, ztics, weights, bool(dft))
        return (xtics,ytics,ztics,np.reshape(weights,dims[np.nonzero(dims)]))

<<<<<<< HEAD
    def get_dft_array_metadata(self, dft_cell=None, vol=None, center=None, size=None):
        warnings.warn('get_dft_array_metadata is deprecated. Please use get_array_metadata instead',
                      DeprecationWarning)
        return self.get_array_metadata(vol=dft_cell.where if dft_cell is not None else vol,
                                       center=center, size=size)
=======
    def get_dft_array_metadata(self, dft_cell=None, vol=None, center=mp.Vector3(), size=None):
        if dft_cell and len(dft_cell.regions)>1:
            warn_fmt = "get_dft_array_metadata: dft_cell has {} regions, ignoring all but 1"
            warnings.warn(warn_fmt.format(len(dft_cell.regions)), RuntimeWarning)
        if dft_cell:
            center,size =  dft_cell.regions[0].center, dft_cell.regions[0].size
        elif vol:
            center,size =  vol.center, vol.size
        elif size is None:
            size=self.cell_size
        return self.get_array_metadata(center=center, size=size, collapse=True)
>>>>>>> 5ad959d7

    def get_eigenmode_coefficients(self, flux, bands, eig_parity=mp.NO_PARITY, eig_vol=None,
                                   eig_resolution=0, eig_tolerance=1e-12, kpoint_func=None, verbose=False):
        if self.fields is None:
            raise ValueError("Fields must be initialized before calling get_eigenmode_coefficients")
        if eig_vol is None:
            eig_vol = flux.where
        else:
            eig_vol = self._volume_from_kwargs(vol=eig_vol)

        num_bands = len(bands)
        coeffs = np.zeros(2 * num_bands * flux.Nfreq, dtype=np.complex128)
        vgrp = np.zeros(num_bands * flux.Nfreq)

        kpoints, kdom = mp.get_eigenmode_coefficients_and_kpoints(
            self.fields,
            flux.swigobj,
            eig_vol,
            np.array(bands, dtype=np.intc),
            eig_parity,
            eig_resolution,
            eig_tolerance,
            coeffs,
            vgrp,
            kpoint_func,
            verbose
        )

        return EigCoeffsResult(np.reshape(coeffs, (num_bands, flux.Nfreq, 2)), vgrp, kpoints, kdom)

    def get_eigenmode(self, freq, direction, where, band_num, kpoint, eig_vol=None, match_frequency=True,
                      parity=mp.NO_PARITY, resolution=0, eigensolver_tol=1e-12, verbose=False):

        if self.fields is None:
            raise ValueError("Fields must be initialized before calling get_eigenmode")

        where = self._volume_from_kwargs(vol=where)
        if eig_vol is None:
            eig_vol = where
        else:
            eig_vol = self._volume_from_kwargs(vol=eig_vol)

        swig_kpoint = mp.vec(kpoint.x, kpoint.y, kpoint.z)
        kdom = np.zeros(3)
        emdata = mp._get_eigenmode(self.fields, freq, direction, where, eig_vol, band_num, swig_kpoint,
                                   match_frequency, parity, resolution, eigensolver_tol, verbose, kdom)
        Gk = mp._get_eigenmode_Gk(emdata)

        return EigenmodeData(emdata.band_num, emdata.omega, emdata.group_velocity, Gk,
                             emdata, mp.Vector3(kdom[0], kdom[1], kdom[2]))

    def output_field_function(self, name, cs, func, real_only=False, h5file=None):
        if self.fields is None:
            raise RuntimeError("Fields must be initialized before calling output_field_function")

        ov = self.output_volume if self.output_volume else self.fields.total_volume()
        h5 = self.output_append_h5 if h5file is None else h5file
        append = h5file is None and self.output_append_h5 is not None

        self.fields.output_hdf5(name, [cs, func], ov, h5, append, self.output_single_precision,
                                self.get_filename_prefix(), real_only)
        if h5file is None:
            self.output_h5_hook(self.fields.h5file_name(name, self.get_filename_prefix(), True))

    def _get_field_function_volume(self, where=None, center=None, size=None):
        try:
            where = self._volume_from_kwargs(where, center, size)
        except ValueError:
            where = self.fields.total_volume()

        return where

    def integrate_field_function(self, cs, func, where=None, center=None, size=None):
        where = self._get_field_function_volume(where, center, size)
        return self.fields.integrate([cs, func], where)

    def integrate2_field_function(self, fields2, cs1, cs2, func, where=None, center=None, size=None):
        where = self._get_field_function_volume(where, center, size)
        return self.fields.integrate2(fields2, [cs1, cs2, func], where)

    def max_abs_field_function(self, cs, func, where=None, center=None, size=None):
        where = self._get_field_function_volume(where, center, size)
        return self.fields.max_abs([cs, func], where)

    def change_k_point(self, k):
        self.k_point = k

        if self.fields:
            needs_complex_fields = not (not self.k_point or self.k_point == mp.Vector3())

            if needs_complex_fields and self.fields.is_real:
                self.fields = None
                self._is_initialized = False
                self.init_sim()
            else:
                if self.k_point:
                    self.fields.use_bloch(py_v3_to_vec(self.dimensions, self.k_point, self.is_cylindrical))

    def change_sources(self, new_sources):
        self.sources = new_sources
        if self.fields:
            self.fields.remove_sources()
            for s in self.sources:
                self.add_source(s)

    def reset_meep(self):
        self.fields = None
        self.structure = None
        self.dft_objects = []
        self._is_initialized = False

    def restart_fields(self):
        if self.fields is not None:
            self.fields.t = 0
            self.fields.zero_fields()
        else:
            self._is_initialized = False
            self.init_sim()

    def run(self, *step_funcs, **kwargs):
        until = kwargs.pop('until', None)
        until_after_sources = kwargs.pop('until_after_sources', None)

        if self.fields is None:
            self.init_sim()

        self._evaluate_dft_objects()
        self._check_material_frequencies()

        if kwargs:
            raise ValueError("Unrecognized keyword arguments: {}".format(kwargs.keys()))

        if until_after_sources is not None:
            self._run_sources_until(until_after_sources, step_funcs)
        elif until is not None:
            self._run_until(until, step_funcs)
        else:
            raise ValueError("Invalid run configuration")

    def get_epsilon(self):
        return self.get_array(component=mp.Dielectric)

    def get_mu(self):
        return self.get_array(component=mp.Permeability)

    def get_hpwr(self):
        return self.get_array(component=mp.H_EnergyDensity)

    def get_dpwr(self):
        return self.get_array(component=mp.D_EnergyDensity)

    def get_tot_pwr(self):
        return self.get_array(component=mp.EnergyDensity)

    def get_hfield(self):
        if self.is_cylindrical:
            r = self.get_array(mp.Hr, cmplx=True)
            p = self.get_array(mp.Hp, cmplx=True)
            return np.stack([r, p], axis=-1)
        else:
            x = self.get_array(mp.Hx, cmplx=True)
            y = self.get_array(mp.Hy, cmplx=True)
            z = self.get_array(mp.Hz, cmplx=True)
            return np.stack([x, y, z], axis=-1)

    def get_hfield_x(self):
        return self.get_array(mp.Hx, cmplx=True)

    def get_hfield_y(self):
        return self.get_array(mp.Hy, cmplx=True)

    def get_hfield_z(self):
        return self.get_array(mp.Hz, cmplx=True)

    def get_hfield_r(self):
        return self.get_array(mp.Hr, cmplx=True)

    def get_hfield_p(self):
        return self.get_array(mp.Hp, cmplx=True)

    def get_bfield(self):
        if self.is_cylindrical:
            r = self.get_array(mp.Br, cmplx=True)
            p = self.get_array(mp.Bp, cmplx=True)
            return np.stack([r, p], axis=-1)
        else:
            x = self.get_array(mp.Bx, cmplx=True)
            y = self.get_array(mp.By, cmplx=True)
            z = self.get_array(mp.Bz, cmplx=True)
            return np.stack([x, y, z], axis=-1)

    def get_bfield_x(self):
        return self.get_array(mp.Bx, cmplx=True)

    def get_bfield_y(self):
        return self.get_array(mp.By, cmplx=True)

    def get_bfield_z(self):
        return self.get_array(mp.Bz, cmplx=True)

    def get_bfield_r(self):
        return self.get_array(mp.Br, cmplx=True)

    def get_bfield_p(self):
        return self.get_array(mp.Bp, cmplx=True)

    def get_efield(self):
        if self.is_cylindrical:
            r = self.get_array(mp.Er, cmplx=True)
            p = self.get_array(mp.Ep, cmplx=True)
            return np.stack([r, p], axis=-1)
        else:
            x = self.get_array(mp.Ex, cmplx=True)
            y = self.get_array(mp.Ey, cmplx=True)
            z = self.get_array(mp.Ez, cmplx=True)
            return np.stack([x, y, z], axis=-1)

    def get_efield_x(self):
        return self.get_array(mp.Ex, cmplx=True)

    def get_efield_y(self):
        return self.get_array(mp.Ey, cmplx=True)

    def get_efield_z(self):
        return self.get_array(mp.Ez, cmplx=True)

    def get_efield_r(self):
        return self.get_array(mp.Er, cmplx=True)

    def get_efield_p(self):
        return self.get_array(mp.Ep, cmplx=True)

    def get_dfield(self):
        if self.is_cylindrical:
            r = self.get_array(mp.Dr, cmplx=True)
            p = self.get_array(mp.Dp, cmplx=True)
            return np.stack([r, p], axis=-1)
        else:
            x = self.get_array(mp.Dx, cmplx=True)
            y = self.get_array(mp.Dy, cmplx=True)
            z = self.get_array(mp.Dz, cmplx=True)
            return np.stack([x, y, z], axis=-1)

    def get_dfield_x(self):
        return self.get_array(mp.Dx, cmplx=True)

    def get_dfield_y(self):
        return self.get_array(mp.Dy, cmplx=True)

    def get_dfield_z(self):
        return self.get_array(mp.Dz, cmplx=True)

    def get_dfield_r(self):
        return self.get_array(mp.Dr, cmplx=True)

    def get_dfield_p(self):
        return self.get_array(mp.Dp, cmplx=True)

    def get_sfield(self):
        if self.is_cylindrical:
            r = self.get_array(mp.Sr, cmplx=True)
            p = self.get_array(mp.Sp, cmplx=True)
            return np.stack([r, p], axis=-1)
        else:
            x = self.get_array(mp.Sx, cmplx=True)
            y = self.get_array(mp.Sy, cmplx=True)
            z = self.get_array(mp.Sz, cmplx=True)
            return np.stack([x, y, z], axis=-1)

    def get_sfield_x(self):
        return self.get_array(mp.Sx, cmplx=True)

    def get_sfield_y(self):
        return self.get_array(mp.Sy, cmplx=True)

    def get_sfield_z(self):
        return self.get_array(mp.Sz, cmplx=True)

    def get_sfield_r(self):
        return self.get_array(mp.Sr, cmplx=True)

    def get_sfield_p(self):
        return self.get_array(mp.Sp, cmplx=True)

    def visualize_chunks(self):
        if self.structure is None:
            self.init_sim()
        try:
            import matplotlib.pyplot as plt
            import matplotlib.cm
            import matplotlib.colors
            from mpl_toolkits.mplot3d import Axes3D
            from mpl_toolkits.mplot3d.art3d import Poly3DCollection, Line3DCollection
        except ImportError:
            warnings.warn("matplotlib is required for visualize_chunks", ImportWarning)
            return

        vols = self.structure.get_chunk_volumes()
        owners = self.structure.get_chunk_owners()

        fig = plt.figure()
        ax = fig.add_subplot(111, projection='3d')
        chunk_colors = matplotlib.cm.rainbow(np.linspace(0, 1, mp.count_processors()))

        def plot_box(box, proc):
            low = mp.Vector3(box.low.x, box.low.y, box.low.z)
            high = mp.Vector3(box.high.x, box.high.y, box.high.z)
            points = [low, high]

            x_len = mp.Vector3(high.x) - mp.Vector3(low.x)
            y_len = mp.Vector3(y=high.y) - mp.Vector3(y=low.y)
            xy_len = mp.Vector3(high.x, high.y) - mp.Vector3(low.x, low.y)

            points += [low + x_len]
            points += [low + y_len]
            points += [low + xy_len]
            points += [high - x_len]
            points += [high - y_len]
            points += [high - xy_len]
            points = np.array([np.array(v) for v in points])

            edges = [
                [points[0], points[2], points[4], points[3]],
                [points[1], points[5], points[7], points[6]],
                [points[0], points[3], points[5], points[7]],
                [points[1], points[4], points[2], points[6]],
                [points[3], points[4], points[1], points[5]],
                [points[0], points[7], points[6], points[2]]
            ]

            faces = Poly3DCollection(edges, linewidths=1, edgecolors='k')
            color_with_alpha = matplotlib.colors.to_rgba(chunk_colors[proc], alpha=0.2)
            faces.set_facecolor(color_with_alpha)
            ax.add_collection3d(faces)

            # Plot the points themselves to force the scaling of the axes
            ax.scatter(points[:, 0], points[:, 1], points[:, 2], s=0)

        if mp.am_master():
            for i, v in enumerate(vols):
                plot_box(mp.gv2box(v.surroundings()), owners[i])
            ax.set_aspect('auto')
            plt.show()


def _create_boundary_region_from_boundary_layers(boundary_layers, gv):
    br = mp.boundary_region()

    for layer in boundary_layers:

        if isinstance(layer, Absorber):
            continue

        boundary_region_args = [
            mp.boundary_region.PML,
            layer.thickness,
            layer.R_asymptotic,
            layer.mean_stretch,
            mp.py_pml_profile,
            layer.pml_profile,
            1 / 3,
            1 / 4,
        ]

        if layer.direction == mp.ALL:
            d = mp.start_at_direction(gv.dim)
            loop_stop_directi = mp.stop_at_direction(gv.dim)

            while d < loop_stop_directi:
                if layer.side == mp.ALL:
                    b = mp.High
                    loop_stop_bi = mp.Low

                    while b != loop_stop_bi:
                        br += mp.boundary_region(*(boundary_region_args + [d, b]))
                        b = (b + 1) % 2
                        loop_stop_bi = mp.High
                else:
                    br += mp.boundary_region(*(boundary_region_args + [d, layer.side]))
                d += 1
        else:
            if layer.side == mp.ALL:
                b = mp.High
                loop_stop_bi = mp.Low

                while b != loop_stop_bi:
                    br += mp.boundary_region(*(boundary_region_args + [layer.direction, b]))
                    b = (b + 1) % 2
                    loop_stop_bi = mp.High
            else:
                br += mp.boundary_region(*(boundary_region_args + [layer.direction, layer.side]))
    return br


# Private step functions

def _combine_step_funcs(*step_funcs):
    def _combine(sim, todo):
        for func in step_funcs:
            _eval_step_func(sim, func, todo)
    return _combine


def _eval_step_func(sim, func, todo):
    num_args = get_num_args(func)

    if num_args != 1 and num_args != 2:
        raise ValueError("Step function '{}'' requires 1 or 2 arguments".format(func.__name__))
    elif num_args == 1:
        if todo == 'step':
            func(sim)
    elif num_args == 2:
        func(sim, todo)


def _when_true_funcs(cond, *step_funcs):
    def _true(sim, todo):
        if todo == 'finish' or cond(sim):
            for f in step_funcs:
                _eval_step_func(sim, f, todo)
    return _true


# Public step functions

def after_sources(*step_funcs):
    def _after_sources(sim, todo):
        time = sim.fields.last_source_time()
        if sim.round_time() >= time:
            for func in step_funcs:
                _eval_step_func(sim, func, todo)
    return _after_sources


def after_sources_and_time(t, *step_funcs):
    def _after_s_and_t(sim, todo):
        time = sim.fields.last_source_time() + t - sim.round_time()
        if sim.round_time() >= time:
            for func in step_funcs:
                _eval_step_func(sim, func, todo)
    return _after_s_and_t


def after_time(t, *step_funcs):
    def _after_t(sim):
        return sim.round_time() >= t
    return _when_true_funcs(_after_t, *step_funcs)


def at_beginning(*step_funcs):
    closure = {'done': False}

    def _beg(sim, todo):
        if not closure['done']:
            for f in step_funcs:
                _eval_step_func(sim, f, todo)
            closure['done'] = True
    return _beg


def at_end(*step_funcs):
    def _end(sim, todo):
        if todo == 'finish':
            for func in step_funcs:
                _eval_step_func(sim, func, 'step')
            for func in step_funcs:
                _eval_step_func(sim, func, 'finish')
    return _end


def at_every(dt, *step_funcs):
    closure = {'tlast': 0.0}

    def _every(sim, todo):
        t = sim.round_time()
        if todo == 'finish' or t >= closure['tlast'] + dt + (-0.5 * sim.fields.dt):
            for func in step_funcs:
                _eval_step_func(sim, func, todo)
            closure['tlast'] = t
    return _every


def at_time(t, *step_funcs):
    closure = {'done': False}

    def _at_time(sim, todo):
        if not closure['done'] or todo == 'finish':
            for f in step_funcs:
                _eval_step_func(sim, f, todo)
        closure['done'] = closure['done'] or todo == 'step'
    return after_time(t, _at_time)


def before_time(t, *step_funcs):
    def _before_t(sim):
        return sim.round_time() < t
    return _when_true_funcs(_before_t, *step_funcs)


def during_sources(*step_funcs):
    closure = {'finished': False}

    def _during_sources(sim, todo):
        time = sim.fields.last_source_time()
        if sim.round_time() < time:
            for func in step_funcs:
                _eval_step_func(sim, func, 'step')
        elif closure['finished'] is False:
            for func in step_funcs:
                _eval_step_func(sim, func, 'finish')
            closure['finished'] = True
    return _during_sources


def in_volume(v, *step_funcs):
    closure = {'cur_eps': ''}

    def _in_volume(sim, todo):
        v_save = sim.output_volume
        eps_save = sim.last_eps_filename

        sim.output_volume = sim._fit_volume_to_simulation(v).swigobj

        if closure['cur_eps']:
            sim.last_eps_filename = closure['cur_eps']
        for func in step_funcs:
            _eval_step_func(sim, func, todo)

        closure['cur_eps'] = sim.last_eps_filename
        sim.output_volume = v_save
        if eps_save:
            sim.last_eps_filename = eps_save
    return _in_volume


def in_point(pt, *step_funcs):
    v = Volume(pt)
    return in_volume(v, *step_funcs)


def to_appended(fname, *step_funcs):
    closure = {'h5': None}

    def _to_appended(sim, todo):
        if closure['h5'] is None:
            closure['h5'] = sim.fields.open_h5file(fname, mp.h5file.WRITE, sim.get_filename_prefix())
        h5save = sim.output_append_h5
        sim.output_append_h5 = closure['h5']

        for func in step_funcs:
            _eval_step_func(sim, func, todo)

        if todo == 'finish':
            closure['h5'] = None
            sim.output_h5_hook(sim.fields.h5file_name(fname, sim.get_filename_prefix()))
        sim.output_append_h5 = h5save
    return _to_appended


def stop_when_fields_decayed(dt, c, pt, decay_by):

    closure = {
        'max_abs': 0,
        'cur_max': 0,
        't0': 0,
    }

    def _stop(sim):
        fabs = abs(sim.get_field_point(c, pt)) * abs(sim.get_field_point(c, pt))
        closure['cur_max'] = max(closure['cur_max'], fabs)

        if sim.round_time() <= dt + closure['t0']:
            return False
        else:
            old_cur = closure['cur_max']
            closure['cur_max'] = 0
            closure['t0'] = sim.round_time()
            closure['max_abs'] = max(closure['max_abs'], old_cur)
            if closure['max_abs'] != 0:
                fmt = "field decay(t = {}): {} / {} = {}"
                print(fmt.format(sim.meep_time(), old_cur, closure['max_abs'], old_cur / closure['max_abs']))
            return old_cur <= closure['max_abs'] * decay_by
    return _stop


def synchronized_magnetic(*step_funcs):
    def _sync(sim, todo):
        sim.fields.synchronize_magnetic_fields()
        for f in step_funcs:
            _eval_step_func(sim, f, todo)
        sim.fields.restore_magnetic_fields()
    return _sync


def when_true(cond, *step_funcs):
    return _when_true_funcs(cond, *step_funcs)


def when_false(cond, *step_funcs):
    return _when_true_funcs(lambda: not cond, *step_funcs)


def with_prefix(pre, *step_funcs):
    def _with_prefix(sim, todo):
        saved_pre = sim.filename_prefix
        sim.filename_prefix = pre + sim.get_filename_prefix()

        for f in step_funcs:
            _eval_step_func(sim, f, todo)
        sim.filename_prefix = saved_pre
    return _with_prefix


def display_csv(sim, name, data):
    for d in data:
        display_run_data(sim, name, d)


def display_progress(t0, t, dt):
    t_0 = mp.wall_time()
    closure = {'tlast': mp.wall_time()}

    def _disp(sim):
        t1 = mp.wall_time()
        if t1 - closure['tlast'] >= dt:
            msg_fmt = "Meep progress: {}/{} = {:.1f}% done in {:.1f}s, {:.1f}s to go"
            val1 = sim.meep_time() - t0
            val2 = val1 / (0.01 * t)
            val3 = t1 - t_0
            val4 = (val3 * (t / val1) - val3) if val1 != 0 else 0
            print(msg_fmt.format(val1, t, val2, val3, val4))
            closure['tlast'] = t1
    return _disp


def data_to_str(d):
    if type(d) is complex:
        sign = '+' if d.imag >= 0 else ''
        return "{}{}{}i".format(d.real, sign, d.imag)
    else:
        return str(d)


def display_run_data(sim, data_name, data):
    if isinstance(data, Sequence):
        data_str = [data_to_str(f) for f in data]
    else:
        data_str = [data_to_str(data)]
    print("{}{}:, {}".format(data_name, sim.run_index, ', '.join(data_str)))


def convert_h5(rm_h5, convert_cmd, *step_funcs):

    def convert(fname):
        if mp.my_rank() == 0:
            cmd = convert_cmd.split()
            cmd.append(fname)
            ret = subprocess.call(cmd)
            if ret == 0 and rm_h5:
                os.remove(fname)

    def _convert_h5(sim, todo):
        hooksave = sim.output_h5_hook
        sim.output_h5_hook = convert

        for f in step_funcs:
            _eval_step_func(sim, f, todo)

        sim.output_h5_hook = hooksave

    return _convert_h5


def output_png(compnt, options, rm_h5=True):
    closure = {'maxabs': 0.0}

    def _output_png(sim, todo):
        if todo == 'step':
            if sim.output_volume is None:
                ov = sim.fields.total_volume()
            else:
                ov = sim.output_volume

            closure['maxabs'] = max(closure['maxabs'],
                                    sim.fields.max_abs(compnt, ov))
            convert = sim.h5topng(rm_h5, "-M {} {}".format(closure['maxabs'], options),
                                  lambda sim: sim.output_component(compnt))
            convert(sim, todo)
    return _output_png


def output_epsilon(sim):
    sim.output_component(mp.Dielectric)


def output_mu(sim):
    sim.output_component(mp.Permeability)


def output_hpwr(sim):
    sim.output_component(mp.H_EnergyDensity)


def output_dpwr(sim):
    sim.output_component(mp.D_EnergyDensity)


def output_tot_pwr(sim):
    sim.output_component(mp.EnergyDensity)


def output_hfield(sim):
    sim.output_components('h', mp.Hx, mp.Hy, mp.Hz, mp.Hr, mp.Hp)


def output_hfield_x(sim):
    sim.output_component(mp.Hx)


def output_hfield_y(sim):
    sim.output_component(mp.Hy)


def output_hfield_z(sim):
    sim.output_component(mp.Hz)


def output_hfield_r(sim):
    sim.output_component(mp.Hr)


def output_hfield_p(sim):
    sim.output_component(mp.Hp)


def output_bfield(sim):
    sim.output_components('b', mp.Bx, mp.By, mp.Bz, mp.Br, mp.Bp)


def output_bfield_x(sim):
    sim.output_component(mp.Bx)


def output_bfield_y(sim):
    sim.output_component(mp.By)


def output_bfield_z(sim):
    sim.output_component(mp.Bz)


def output_bfield_r(sim):
    sim.output_component(mp.Br)


def output_bfield_p(sim):
    sim.output_component(mp.Bp)


def output_efield(sim):
    sim.output_components('e', mp.Ex, mp.Ey, mp.Ez, mp.Er, mp.Ep)


def output_efield_x(sim):
    sim.output_component(mp.Ex)


def output_efield_y(sim):
    sim.output_component(mp.Ey)


def output_efield_z(sim):
    sim.output_component(mp.Ez)


def output_efield_r(sim):
    sim.output_component(mp.Er)


def output_efield_p(sim):
    sim.output_component(mp.Ep)


def output_dfield(sim):
    sim.output_components('d', mp.Dx, mp.Dy, mp.Dz, mp.Dr, mp.Dp)


def output_dfield_x(sim):
    sim.output_component(mp.Dx)


def output_dfield_y(sim):
    sim.output_component(mp.Dy)


def output_dfield_z(sim):
    sim.output_component(mp.Dz)


def output_dfield_r(sim):
    sim.output_component(mp.Dr)


def output_dfield_p(sim):
    sim.output_component(mp.Dp)


# MPB compatibility
def output_poynting(sim):
    sim.output_components('s', mp.Sx, mp.Sy, mp.Sz, mp.Sr, mp.Sp)


def output_poynting_x(sim):
    sim.output_component(mp.Sx)


def output_poynting_y(sim):
    sim.output_component(mp.Sy)


def output_poynting_z(sim):
    sim.output_component(mp.Sz)


def output_poynting_r(sim):
    sim.output_component(mp.Sr)


def output_poynting_p(sim):
    sim.output_component(mp.Sp)


def output_sfield(sim):
    sim.output_components('s', mp.Sx, mp.Sy, mp.Sz, mp.Sr, mp.Sp)


def output_sfield_x(sim):
    sim.output_component(mp.Sx)


def output_sfield_y(sim):
    sim.output_component(mp.Sy)


def output_sfield_z(sim):
    sim.output_component(mp.Sz)


def output_sfield_r(sim):
    sim.output_component(mp.Sr)


def output_sfield_p(sim):
    sim.output_component(mp.Sp)


def Ldos(fcen, df, nfreq):
    return mp._dft_ldos(fcen - df / 2, fcen + df / 2, nfreq)


def dft_ldos(fcen=None, df=None, nfreq=None, ldos=None):
    if ldos is None:
        if fcen is None or df is None or nfreq is None:
            raise ValueError("Either fcen, df, and nfreq, or an Ldos is required for dft_ldos")
        ldos = mp._dft_ldos(fcen - df / 2, fcen + df / 2, nfreq)

    def _ldos(sim, todo):
        if todo == 'step':
            ldos.update(sim.fields)
        else:
            sim.ldos_data = mp._dft_ldos_ldos(ldos)
            sim.ldos_Fdata = mp._dft_ldos_F(ldos)
            sim.ldos_Jdata = mp._dft_ldos_J(ldos)
            display_csv(sim, 'ldos', zip(ldos.freqs(), sim.ldos_data))
    return _ldos


def scale_flux_fields(s, flux):
    flux.scale_dfts(s)


def get_flux_freqs(f):
    return np.linspace(f.freq_min, f.freq_min + f.dfreq * f.Nfreq, num=f.Nfreq, endpoint=False).tolist()


def get_fluxes(f):
    return f.flux()


def scale_force_fields(s, force):
    force.scale_dfts(s)


def get_eigenmode_freqs(f):
    return np.linspace(f.freq_min, f.freq_min + f.dfreq * f.Nfreq, num=f.Nfreq, endpoint=False).tolist()


def get_force_freqs(f):
    return np.linspace(f.freq_min, f.freq_min + f.dfreq * f.Nfreq, num=f.Nfreq, endpoint=False).tolist()


def get_forces(f):
    return f.force()


def scale_near2far_fields(s, n2f):
    n2f.scale_dfts(s)


def get_near2far_freqs(f):
    return np.linspace(f.freq_min, f.freq_min + f.dfreq * f.Nfreq, num=f.Nfreq, endpoint=False).tolist()


def scale_energy_fields(s, ef):
    df.scale_dfts(s)


def get_energy_freqs(f):
    return np.linspace(f.freq_min, f.freq_min + f.dfreq * f.Nfreq, num=f.Nfreq, endpoint=False).tolist()


def get_electric_energy(f):
    return f.electric()


def get_magnetic_energy(f):
    return f.magnetic()


def get_total_energy(f):
    return f.total()


def interpolate(n, nums):
    res = []
    if isinstance(nums[0], mp.Vector3):
        for low, high in zip(nums, nums[1:]):
            x = np.linspace(low.x, high.x, n + 1, endpoint=False).tolist()
            y = np.linspace(low.y, high.y, n + 1, endpoint=False).tolist()
            z = np.linspace(low.z, high.z, n + 1, endpoint=False).tolist()

            for i in range(len(x)):
                res.append(mp.Vector3(x[i], y[i], z[i]))
    else:
        for low, high in zip(nums, nums[1:]):
            res.extend(np.linspace(low, high, n + 1, endpoint=False).tolist())

    return res + [nums[-1]]


# extract center and size of a meep::volume
def get_center_and_size(v):
    rmin = v.get_min_corner()
    rmax = v.get_max_corner()
    v3rmin = mp.Vector3(rmin.x(), rmin.y(), rmin.z())
    v3rmax = mp.Vector3(rmax.x(), rmax.y(), rmax.z())

    if v.dim == mp.D2:
        v3rmin.z = 0
        v3rmax.z = 0
    elif v.dim == mp.D1:
        v3rmin.x = 0
        v3rmin.y = 0
        v3rmin.y = 0
        v3rmax.y = 0

    center = 0.5 * (v3rmin + v3rmax)
    size = v3rmax - v3rmin
    return center, size


def GDSII_vol(fname, layer, zmin, zmax):
    meep_vol = mp.get_GDSII_volume(fname, layer, zmin, zmax)
    dims = meep_vol.dim + 1
    is_cyl = False

    if dims == 4:
        # cylindrical
        dims = 2
        is_cyl = True

    center, size = get_center_and_size(meep_vol)

    return Volume(center, size, dims, is_cyl)


def complexarray(re, im):
    z = im * 1j
    z += re
    return z<|MERGE_RESOLUTION|>--- conflicted
+++ resolved
@@ -1785,25 +1785,11 @@
         self.fields.get_array_metadata(v, xtics, ytics, ztics, weights, bool(dft))
         return (xtics,ytics,ztics,np.reshape(weights,dims[np.nonzero(dims)]))
 
-<<<<<<< HEAD
     def get_dft_array_metadata(self, dft_cell=None, vol=None, center=None, size=None):
         warnings.warn('get_dft_array_metadata is deprecated. Please use get_array_metadata instead',
                       DeprecationWarning)
         return self.get_array_metadata(vol=dft_cell.where if dft_cell is not None else vol,
                                        center=center, size=size)
-=======
-    def get_dft_array_metadata(self, dft_cell=None, vol=None, center=mp.Vector3(), size=None):
-        if dft_cell and len(dft_cell.regions)>1:
-            warn_fmt = "get_dft_array_metadata: dft_cell has {} regions, ignoring all but 1"
-            warnings.warn(warn_fmt.format(len(dft_cell.regions)), RuntimeWarning)
-        if dft_cell:
-            center,size =  dft_cell.regions[0].center, dft_cell.regions[0].size
-        elif vol:
-            center,size =  vol.center, vol.size
-        elif size is None:
-            size=self.cell_size
-        return self.get_array_metadata(center=center, size=size, collapse=True)
->>>>>>> 5ad959d7
 
     def get_eigenmode_coefficients(self, flux, bands, eig_parity=mp.NO_PARITY, eig_vol=None,
                                    eig_resolution=0, eig_tolerance=1e-12, kpoint_func=None, verbose=False):
