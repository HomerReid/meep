--- conflicted
+++ resolved
@@ -304,19 +304,11 @@
 
         self.output([],[],actions=['end'])
 
-<<<<<<< HEAD
         if args.pickle_data:
             f = open(self.filebase + '.pickle', 'wb')
             #pickle.dump(self,f)
             pickle.dump(self.solver.dfdEps,f)
             f.close()
-=======
-#        if args.pickle_data:
-#            f = open(self.filebase + '.pickle', 'wb')
-            #pickle.dump(self,f)
-#            pickle.dump(self.dfdEps,f)
-#            f.close()
->>>>>>> b706bab0
 
         self.terminate("Completed single-point calculation")
 
