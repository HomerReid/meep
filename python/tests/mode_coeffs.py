--- conflicted
+++ resolved
@@ -69,11 +69,7 @@
         ##################################################
         if nf>1:
             power_observed=mp.get_fluxes(mode_flux)
-<<<<<<< HEAD
-            freqs=[mode_flux.freq_min + n*mode_flux.dfreq for n in range(len(power_observed))]
-=======
             freqs=mp.get_flux_freqs(mode_flux)
->>>>>>> d4bb82f6
             power_expected=[source.eig_power(f) for f in freqs]
             return freqs, power_expected, power_observed
 
@@ -132,13 +128,9 @@
 
     def test_eigensource_normalization(self):
         f, p_exp, p_obs=self.run_mode_coeffs(1, None, nf=51, resolution=15)
-<<<<<<< HEAD
-        self.assertAlmostEqual(max(p_exp),max(p_obs),places=1)
-=======
         #self.assertAlmostEqual(max(p_exp),max(p_obs),places=1)
         max_exp, max_obs=max(p_exp), max(p_obs)
         self.assertLess(abs(max_exp-max_obs), 0.5*max(abs(max_exp),abs(max_obs)))
->>>>>>> d4bb82f6
 
 
 if __name__ == '__main__':
